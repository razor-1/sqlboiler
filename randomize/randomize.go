--- conflicted
+++ resolved
@@ -9,13 +9,9 @@
 	"sync/atomic"
 	"time"
 
-<<<<<<< HEAD
-	"github.com/pkg/errors"
+	"github.com/friendsofgo/errors"
+
 	"github.com/razor-1/sqlboiler/v3/strmangle"
-=======
-	"github.com/friendsofgo/errors"
-	"github.com/volatiletech/sqlboiler/strmangle"
->>>>>>> 9f392b45
 )
 
 // Randomizer allows a field to be randomized
