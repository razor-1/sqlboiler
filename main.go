--- conflicted
+++ resolved
@@ -19,11 +19,7 @@
 
 //go:generate go-bindata -nometadata -pkg templatebin -o templatebin/bindata.go templates templates/singleton templates_test templates_test/singleton
 
-<<<<<<< HEAD
-const sqlBoilerVersion = "4.4.0-razor-1"
-=======
-const sqlBoilerVersion = "4.6.0"
->>>>>>> 61f428cc
+const sqlBoilerVersion = "4.6.0-razor-1"
 
 var (
 	flagConfigFile string
