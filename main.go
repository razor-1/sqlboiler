--- conflicted
+++ resolved
@@ -16,13 +16,8 @@
 	"github.com/razor-1/sqlboiler/v4/importers"
 )
 
-<<<<<<< HEAD
-//go:generate go-bindata -nometadata -pkg templatebin -o templatebin/bindata.go templates templates/singleton templates_test templates_test/singleton
-
-const sqlBoilerVersion = "4.6.0-razor-1"
-=======
-const sqlBoilerVersion = "4.10.2"
->>>>>>> 2af0c047
+
+const sqlBoilerVersion = "4.10.2-razor-1"
 
 var (
 	flagConfigFile string
