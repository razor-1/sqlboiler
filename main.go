--- conflicted
+++ resolved
@@ -16,11 +16,7 @@
 	"github.com/razor-1/sqlboiler/v4/importers"
 )
 
-<<<<<<< HEAD
-const sqlBoilerVersion = "4.11.0-razor-1"
-=======
-const sqlBoilerVersion = "4.12.0"
->>>>>>> d6bea837
+const sqlBoilerVersion = "4.12.0-razor-1"
 
 var (
 	flagConfigFile string
