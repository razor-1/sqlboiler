--- conflicted
+++ resolved
@@ -8,16 +8,14 @@
 	"path/filepath"
 	"strings"
 
-<<<<<<< HEAD
-	"github.com/pkg/errors"
+	"github.com/friendsofgo/errors"
+	"github.com/spf13/cobra"
+	"github.com/spf13/viper"
+
 	"github.com/razor-1/sqlboiler/v3/boilingcore"
 	"github.com/razor-1/sqlboiler/v3/drivers"
 	"github.com/razor-1/sqlboiler/v3/importers"
-=======
-	"github.com/friendsofgo/errors"
->>>>>>> 9f392b45
-	"github.com/spf13/cobra"
-	"github.com/spf13/viper"
+
 )
 
 //go:generate go-bindata -nometadata -pkg templatebin -o templatebin/bindata.go templates templates/singleton templates_test templates_test/singleton
@@ -81,7 +79,7 @@
 		Use:   "sqlboiler [flags] <driver>",
 		Short: "SQL Boiler generates an ORM tailored to your database schema.",
 		Long: "SQL Boiler generates a Go ORM from template files, tailored to your database schema.\n" +
-			`Complete documentation is available at http://github.com/razor-1/sqlboiler`,
+			`Complete documentation is available at http://github.com/volatiletech/sqlboiler`,
 		Example:       `sqlboiler psql`,
 		PreRunE:       preRun,
 		RunE:          run,
