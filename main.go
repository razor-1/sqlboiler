--- conflicted
+++ resolved
@@ -16,13 +16,9 @@
 	"github.com/volatiletech/sqlboiler/importers"
 )
 
-<<<<<<< HEAD
-const sqlBoilerVersion = "2.7.3"
-=======
 //go:generate go-bindata -nometadata -pkg templatebin -o templatebin/bindata.go templates templates/singleton templates_test templates_test/singleton
 
 const sqlBoilerVersion = "3.0.0"
->>>>>>> bc0b91e7
 
 var (
 	flagConfigFile string
@@ -93,11 +89,7 @@
 	cobra.OnInitialize(initConfig)
 
 	// Set up the cobra root command flags
-<<<<<<< HEAD
-	rootCmd.PersistentFlags().StringVarP(&flagConfigFile, "config", "c", "", "Supply the name of the config file to override the default lookup")
-=======
 	rootCmd.PersistentFlags().StringVarP(&flagConfigFile, "config", "c", "", "Filename of config file to override default lookup")
->>>>>>> bc0b91e7
 	rootCmd.PersistentFlags().StringP("output", "o", "models", "The name of the folder to output to")
 	rootCmd.PersistentFlags().StringP("pkgname", "p", "models", "The name you wish to assign to your generated package")
 	rootCmd.PersistentFlags().StringSliceP("templates", "", nil, "A templates directory, overrides the bindata'd template folders in sqlboiler")
