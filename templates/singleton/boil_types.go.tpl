--- conflicted
+++ resolved
@@ -1,7 +1,7 @@
 import (
 	"fmt"
 	"strings"
-	"github.com/razor-1/sqlboiler/v3/queries/qm"
+	"github.com/razor-1/sqlboiler/v4/queries/qm"
 )
 
 // M type is for providing columns and column values to UpdateAll.
@@ -160,11 +160,7 @@
 // Enum values for {{if $isNamed}}{{$name}}{{else}}{{$table.Name}}.{{$col.Name}}{{end}}
 const (
 	{{- range $val := $vals -}}
-<<<<<<< HEAD
-		{{- $valStripped := stripWhitespace $val -}}
-=======
 	{{- $valStripped := stripWhitespace $val -}}
->>>>>>> b799bec0
 	{{- if $isNamed}}{{titleCase $name}}{{else}}{{titleCase $table.Name}}{{titleCase $col.Name}}{{end -}}
 	{{if shouldTitleCaseEnum $valStripped}}{{titleCase $valStripped}}{{else}}{{$valStripped}}{{end}} = "{{$val}}"
 	{{end -}}
