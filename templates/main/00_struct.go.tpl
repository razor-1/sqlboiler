{{- $alias := .Aliases.Table .Table.Name -}}
{{- $orig_tbl_name := .Table.Name -}}

// {{$alias.UpSingular}} is an object representing the database table
type {{$alias.UpSingular}} struct {
	{{- range $column := .Table.Columns -}}
	{{- $colAlias := $alias.Column $column.Name -}}
	{{- $orig_col_name := $column.Name -}}
	{{- range $column.Comment | splitLines -}} // {{ . }}
	{{end -}}
	{{if ignore $orig_tbl_name $orig_col_name $.TagIgnore -}}
	{{$colAlias}} {{$column.Type}} `{{generateIgnoreTags $.Tags}}boil:"{{$column.Name}}" json:"-" toml:"-" yaml:"-"`
	{{else if eq $.StructTagCasing "title" -}}
	{{$colAlias}} {{$column.Type}} `{{generateTags $.Tags $column.Name}}boil:"{{$column.Name}}" json:"{{$column.Name | titleCase}}{{if $column.Nullable}},omitempty{{end}}" toml:"{{$column.Name | titleCase}}" yaml:"{{$column.Name | titleCase}}{{if $column.Nullable}},omitempty{{end}}"`
	{{else if eq $.StructTagCasing "camel" -}}
	{{$colAlias}} {{$column.Type}} `{{generateTags $.Tags $column.Name}}boil:"{{$column.Name}}" json:"{{$column.Name | camelCase}}{{if $column.Nullable}},omitempty{{end}}" toml:"{{$column.Name | camelCase}}" yaml:"{{$column.Name | camelCase}}{{if $column.Nullable}},omitempty{{end}}"`
	{{else if eq $.StructTagCasing "alias" -}}
	{{$colAlias}} {{$column.Type}} `{{generateTags $.Tags $colAlias}}boil:"{{$column.Name}}" json:"{{$colAlias}}{{if $column.Nullable}},omitempty{{end}}" toml:"{{$colAlias}}" yaml:"{{$colAlias}}{{if $column.Nullable}},omitempty{{end}}"`
	{{else -}}
	{{$colAlias}} {{$column.Type}} `{{generateTags $.Tags $column.Name}}boil:"{{$column.Name}}" json:"{{$column.Name}}{{if $column.Nullable}},omitempty{{end}}" toml:"{{$column.Name}}" yaml:"{{$column.Name}}{{if $column.Nullable}},omitempty{{end}}"`
	{{end -}}
	{{end -}}
	{{- if or .Table.IsJoinTable .Table.IsView -}}
	{{- else}}
	R *{{$alias.DownSingular}}R `{{generateTags $.Tags $.RelationTag}}boil:"{{$.RelationTag}}" json:"{{$.RelationTag}}" toml:"{{$.RelationTag}}" yaml:"{{$.RelationTag}}"`
	L {{$alias.DownSingular}}L `{{generateIgnoreTags $.Tags}}boil:"-" json:"-" toml:"-" yaml:"-"`
	{{end -}}
}


{{if .Table.FKeys -}}
	{{- $uniqueForeignTables := .Table.ForeignTables -}}
type {{$alias.UpSingular}}JoinedResponse struct {
	{{$alias.UpSingular}} {{$alias.UpSingular}} `boil:"{{.Table.Name}},bind"`
	{{ range .Table.FKeys -}}
	{{- $relAlias := $alias.Relationship .Name -}}
	{{- $fTableAlias := $.Aliases.Table .ForeignTable -}}
	{{$relAlias.Foreign}} {{$fTableAlias.UpSingular}} `boil:"{{.ForeignTable}},bind{{if .Nullable}},nulljoin{{end}}"`
	{{end -}}
}

var {{$alias.UpSingular}}RelationshipColumns = relationMap{
	{{range .Table.FKeys -}}
		{{- $fAlias := $.Aliases.Table .ForeignTable -}}
		{{- $relAlias := $alias.Relationship .Name -}}
        {{- $colAlias := $alias.Column .Column -}}
		{{$alias.UpSingular}}Columns.{{$colAlias}}: {
			Table: TableNames.{{titleCase .ForeignTable}},
			Column: {{$fAlias.UpSingular}}Columns.{{index $fAlias.Columns .ForeignColumn}},
		},
	{{end -}}
}
{{- end}}

var {{$alias.UpSingular}}Columns = struct {
	{{range $column := .Table.Columns -}}
	{{- $colAlias := $alias.Column $column.Name -}}
	{{$colAlias}} string
	{{end -}}
}{
	{{range $column := .Table.Columns -}}
	{{- $colAlias := $alias.Column $column.Name -}}
	{{$colAlias}}: "{{$column.Name}}",
	{{end -}}
}

var {{$alias.UpSingular}}TableColumns = struct {
	{{range $column := .Table.Columns -}}
	{{- $colAlias := $alias.Column $column.Name -}}
	{{$colAlias}} string
	{{end -}}
}{
	{{range $column := .Table.Columns -}}
	{{- $colAlias := $alias.Column $column.Name -}}
	{{$colAlias}}: "{{$orig_tbl_name}}.{{$column.Name}}",
	{{end -}}
}

{{/* Generated where helpers for all types in the database */}}
// Generated where
{{- range .Table.Columns -}}
	{{- if (oncePut $.DBTypes .Type)}}
		{{$name := printf "whereHelper%s" (goVarname .Type)}}
type {{$name}} struct { field string }
func (w {{$name}}) EQ(x {{.Type}}) qm.QueryMod { return qmhelper.Where{{if .Nullable}}NullEQ(w.field, false, x){{else}}(w.field, qmhelper.EQ, x){{end}} }
func (w {{$name}}) NEQ(x {{.Type}}) qm.QueryMod { return qmhelper.Where{{if .Nullable}}NullEQ(w.field, true, x){{else}}(w.field, qmhelper.NEQ, x){{end}} }
func (w {{$name}}) LT(x {{.Type}}) qm.QueryMod { return qmhelper.Where(w.field, qmhelper.LT, x) }
func (w {{$name}}) LTE(x {{.Type}}) qm.QueryMod { return qmhelper.Where(w.field, qmhelper.LTE, x) }
func (w {{$name}}) GT(x {{.Type}}) qm.QueryMod { return qmhelper.Where(w.field, qmhelper.GT, x) }
func (w {{$name}}) GTE(x {{.Type}}) qm.QueryMod { return qmhelper.Where(w.field, qmhelper.GTE, x) }
<<<<<<< HEAD
		{{if or (isPrimitive .Type) (isNullPrimitive .Type) -}}
func (w {{$name}}) IN(slice []{{toPrimitive .Type}}) qm.QueryMod {
=======
		{{if or (isPrimitive .Type) (isNullPrimitive .Type) (isEnumDBType .DBType) -}}
func (w {{$name}}) IN(slice []{{convertNullToPrimitive .Type}}) qm.QueryMod {
>>>>>>> d6bea837
	values := make([]interface{}, 0, len(slice))
	for _, value := range slice {
		values = append(values, value)
	}
	return qm.WhereIn(fmt.Sprintf("%s IN ?", w.field), values...)
}
<<<<<<< HEAD
func (w {{$name}}) NIN(slice []{{toPrimitive .Type}}) qm.QueryMod {
=======
func (w {{$name}}) NIN(slice []{{convertNullToPrimitive .Type}}) qm.QueryMod {
>>>>>>> d6bea837
	values := make([]interface{}, 0, len(slice))
	for _, value := range slice {
	  values = append(values, value)
	}
	return qm.WhereNotIn(fmt.Sprintf("%s NOT IN ?", w.field), values...)
}
		{{end -}}
	{{end -}}
	{{if .Nullable -}}
		{{- if (oncePut $.DBTypes (printf "%s.null" .Type))}}
		{{$name := printf "whereHelper%s" (goVarname .Type)}}
func (w {{$name}}) IsNull() qm.QueryMod { return qmhelper.WhereIsNull(w.field) }
func (w {{$name}}) IsNotNull() qm.QueryMod { return qmhelper.WhereIsNotNull(w.field) }
		{{end -}}
	{{end -}}
{{- end}}

var {{$alias.UpSingular}}Where = struct {
	{{range $column := .Table.Columns -}}
	{{- $colAlias := $alias.Column $column.Name -}}
	{{$colAlias}} whereHelper{{goVarname $column.Type}}
	{{end -}}
}{
	{{range $column := .Table.Columns -}}
	{{- $colAlias := $alias.Column $column.Name -}}
	{{$colAlias}}: whereHelper{{goVarname $column.Type}}{field: "{{$.Table.Name | $.SchemaTable}}.{{$column.Name | $.Quotes}}"},
	{{end -}}
}

{{if or .Table.IsJoinTable .Table.IsView -}}
{{- else -}}
// {{$alias.UpSingular}}Rels is where relationship names are stored.
var {{$alias.UpSingular}}Rels = struct {
	{{range .Table.FKeys -}}
	{{- $relAlias := $alias.Relationship .Name -}}
	{{$relAlias.Foreign}} string
	{{end -}}

	{{range .Table.ToOneRelationships -}}
	{{- $ftable := $.Aliases.Table .ForeignTable -}}
	{{- $relAlias := $ftable.Relationship .Name -}}
	{{$relAlias.Local}} string
	{{end -}}

	{{range .Table.ToManyRelationships -}}
	{{- $relAlias := $.Aliases.ManyRelationship .ForeignTable .Name .JoinTable .JoinLocalFKeyName -}}
	{{$relAlias.Local}} string
	{{end -}}{{/* range tomany */}}
}{
	{{range .Table.FKeys -}}
	{{- $relAlias := $alias.Relationship .Name -}}
	{{$relAlias.Foreign}}: "{{$relAlias.Foreign}}",
	{{end -}}

	{{range .Table.ToOneRelationships -}}
	{{- $ftable := $.Aliases.Table .ForeignTable -}}
	{{- $relAlias := $ftable.Relationship .Name -}}
	{{$relAlias.Local}}: "{{$relAlias.Local}}",
	{{end -}}

	{{range .Table.ToManyRelationships -}}
	{{- $relAlias := $.Aliases.ManyRelationship .ForeignTable .Name .JoinTable .JoinLocalFKeyName -}}
	{{$relAlias.Local}}: "{{$relAlias.Local}}",
	{{end -}}{{/* range tomany */}}
}

// {{$alias.DownSingular}}R is where relationships are stored.
type {{$alias.DownSingular}}R struct {
	{{range .Table.FKeys -}}
	{{- $ftable := $.Aliases.Table .ForeignTable -}}
	{{- $relAlias := $alias.Relationship .Name -}}
	{{$relAlias.Foreign}} *{{$ftable.UpSingular}} `{{generateTags $.Tags $relAlias.Foreign}}boil:"{{$relAlias.Foreign}}" json:"{{$relAlias.Foreign}}" toml:"{{$relAlias.Foreign}}" yaml:"{{$relAlias.Foreign}}"`
	{{end -}}

	{{range .Table.ToOneRelationships -}}
	{{- $ftable := $.Aliases.Table .ForeignTable -}}
	{{- $relAlias := $ftable.Relationship .Name -}}
	{{$relAlias.Local}} *{{$ftable.UpSingular}} `{{generateTags $.Tags $relAlias.Local}}boil:"{{$relAlias.Local}}" json:"{{$relAlias.Local}}" toml:"{{$relAlias.Local}}" yaml:"{{$relAlias.Local}}"`
	{{end -}}

	{{range .Table.ToManyRelationships -}}
	{{- $ftable := $.Aliases.Table .ForeignTable -}}
	{{- $relAlias := $.Aliases.ManyRelationship .ForeignTable .Name .JoinTable .JoinLocalFKeyName -}}
	{{$relAlias.Local}} {{printf "%sSlice" $ftable.UpSingular}} `{{generateTags $.Tags $relAlias.Local}}boil:"{{$relAlias.Local}}" json:"{{$relAlias.Local}}" toml:"{{$relAlias.Local}}" yaml:"{{$relAlias.Local}}"`
	{{end -}}{{/* range tomany */}}
}

// NewStruct creates a new relationship struct
func (*{{$alias.DownSingular}}R) NewStruct() *{{$alias.DownSingular}}R {
	return &{{$alias.DownSingular}}R{}
}

{{range .Table.FKeys -}}
{{- $ftable := $.Aliases.Table .ForeignTable -}}
{{- $relAlias := $alias.Relationship .Name -}}
func (r *{{$alias.DownSingular}}R) Get{{$relAlias.Foreign}}() *{{$ftable.UpSingular}} {
	if (r == nil) {
    return nil
	}
  return r.{{$relAlias.Foreign}}
}

{{end -}}

{{- range .Table.ToOneRelationships -}}
{{- $ftable := $.Aliases.Table .ForeignTable -}}
{{- $relAlias := $ftable.Relationship .Name -}}
func (r *{{$alias.DownSingular}}R) Get{{$relAlias.Local}}() *{{$ftable.UpSingular}} {
	if (r == nil) {
    return nil
	}
  return r.{{$relAlias.Local}}
}

{{end -}}

{{- range .Table.ToManyRelationships -}}
{{- $ftable := $.Aliases.Table .ForeignTable -}}
{{- $relAlias := $.Aliases.ManyRelationship .ForeignTable .Name .JoinTable .JoinLocalFKeyName -}}
func (r *{{$alias.DownSingular}}R) Get{{$relAlias.Local}}() {{printf "%sSlice" $ftable.UpSingular}} {
	if (r == nil) {
    return nil
	}
  return r.{{$relAlias.Local}}
}

{{end -}}

// {{$alias.DownSingular}}L is where Load methods for each relationship are stored.
type {{$alias.DownSingular}}L struct{}
{{end -}}<|MERGE_RESOLUTION|>--- conflicted
+++ resolved
@@ -88,24 +88,15 @@
 func (w {{$name}}) LTE(x {{.Type}}) qm.QueryMod { return qmhelper.Where(w.field, qmhelper.LTE, x) }
 func (w {{$name}}) GT(x {{.Type}}) qm.QueryMod { return qmhelper.Where(w.field, qmhelper.GT, x) }
 func (w {{$name}}) GTE(x {{.Type}}) qm.QueryMod { return qmhelper.Where(w.field, qmhelper.GTE, x) }
-<<<<<<< HEAD
-		{{if or (isPrimitive .Type) (isNullPrimitive .Type) -}}
-func (w {{$name}}) IN(slice []{{toPrimitive .Type}}) qm.QueryMod {
-=======
 		{{if or (isPrimitive .Type) (isNullPrimitive .Type) (isEnumDBType .DBType) -}}
 func (w {{$name}}) IN(slice []{{convertNullToPrimitive .Type}}) qm.QueryMod {
->>>>>>> d6bea837
 	values := make([]interface{}, 0, len(slice))
 	for _, value := range slice {
 		values = append(values, value)
 	}
 	return qm.WhereIn(fmt.Sprintf("%s IN ?", w.field), values...)
 }
-<<<<<<< HEAD
-func (w {{$name}}) NIN(slice []{{toPrimitive .Type}}) qm.QueryMod {
-=======
 func (w {{$name}}) NIN(slice []{{convertNullToPrimitive .Type}}) qm.QueryMod {
->>>>>>> d6bea837
 	values := make([]interface{}, 0, len(slice))
 	for _, value := range slice {
 	  values = append(values, value)
