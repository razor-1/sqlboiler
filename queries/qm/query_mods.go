package qm

import (
	"strings"

<<<<<<< HEAD
	"github.com/razor-1/sqlboiler/v3/queries"
	"github.com/razor-1/sqlboiler/v3/queries/qmhelper"
=======
	"github.com/volatiletech/sqlboiler/v4/queries"
	"github.com/volatiletech/sqlboiler/v4/queries/qmhelper"
>>>>>>> b799bec0
)

// QueryMod modifies a query object.
type QueryMod interface {
	Apply(q *queries.Query)
}

// The QueryModFunc type is an adapter to allow the use
// of ordinary functions for query modifying. If f is a
// function with the appropriate signature,
// QueryModFunc(f) is a QueryMod that calls f.
type QueryModFunc func(q *queries.Query)

// Apply calls f(q).
func (f QueryModFunc) Apply(q *queries.Query) {
	f(q)
}

type queryMods []QueryMod

// Apply applies the query mods to a query, satisfying
// the applicator interface in queries. This "clever"
// inversion of dependency is because suddenly the
// eager loading needs to be able to store query mods
// in the query object, which before - never knew about
// query mods.
func (m queryMods) Apply(q *queries.Query) {
	Apply(q, m...)
}

// Apply the query mods to the Query object
func Apply(q *queries.Query, mods ...QueryMod) {
	for _, mod := range mods {
		mod.Apply(q)
	}
}

type sqlQueryMod struct {
	sql  string
	args []interface{}
}

// Apply implements QueryMod.Apply.
func (qm sqlQueryMod) Apply(q *queries.Query) {
	queries.SetSQL(q, qm.sql, qm.args...)
}

// SQL allows you to execute a plain SQL statement
func SQL(sql string, args ...interface{}) QueryMod {
	return sqlQueryMod{
		sql:  sql,
		args: args,
	}
}

type loadQueryMod struct {
	relationship string
	mods         []QueryMod
}

type loadJoinedQueryMod struct {
	mods []QueryMod
}

// Apply implements QueryMod.Apply.
func (qm loadQueryMod) Apply(q *queries.Query) {
	queries.AppendLoad(q, qm.relationship)

	if len(qm.mods) != 0 {
		queries.SetLoadMods(q, qm.relationship, queryMods(qm.mods))
	}
}

func (qm loadJoinedQueryMod) Apply(q *queries.Query) {
	queries.SetLoadJoin(q)
}

// Load allows you to specify foreign key relationships to eager load
// for your query. Passed in relationships need to be in the format
// MyThing or MyThings.
// Relationship name plurality is important, if your relationship is
// singular, you need to specify the singular form and vice versa.
//
// In the following example we see how to eager load a users's videos
// and the video's tags comments, and publisher during a query to find users.
//
//   models.Users(qm.Load("Videos.Tags"))
//
// In order to filter better on the query for the relationships you can additionally
// supply query mods.
//
//   models.Users(qm.Load("Videos.Tags", Where("deleted = ?", isDeleted)))
//
// Keep in mind the above only sets the query mods for the query on the last specified
// relationship. In this case, only Tags will get the query mod. If you want to do
// intermediate relationships with query mods you must specify them separately:
//
//   models.Users(
//     qm.Load("Videos", Where("deleted = false"))
//     qm.Load("Videos.Tags", Where("deleted = ?", isDeleted))
//   )
func Load(relationship string, mods ...QueryMod) QueryMod {
	return loadQueryMod{
		relationship: relationship,
		mods:         mods,
	}
}

func LoadJoined() QueryMod {
	return loadJoinedQueryMod{}
}

type innerJoinQueryMod struct {
	clause string
	args   []interface{}
}

type leftOuterJoinQueryMod struct {
	clause string
	args   []interface{}
}

// Apply implements QueryMod.Apply.
func (qm innerJoinQueryMod) Apply(q *queries.Query) {
	queries.AppendInnerJoin(q, qm.clause, qm.args...)
}

func (qm leftOuterJoinQueryMod) Apply(q *queries.Query) {
	queries.AppendLeftJoin(q, qm.clause, qm.args...)
}

// InnerJoin on another table
func InnerJoin(clause string, args ...interface{}) QueryMod {
	return innerJoinQueryMod{
		clause: clause,
		args:   args,
	}
}

<<<<<<< HEAD
=======
type leftOuterJoinQueryMod struct {
	clause string
	args   []interface{}
}

// Apply implements QueryMod.Apply.
func (qm leftOuterJoinQueryMod) Apply(q *queries.Query) {
	queries.AppendLeftOuterJoin(q, qm.clause, qm.args...)
}

// LeftOuterJoin on another table
>>>>>>> b799bec0
func LeftOuterJoin(clause string, args ...interface{}) QueryMod {
	return leftOuterJoinQueryMod{
		clause: clause,
		args:   args,
	}
}

<<<<<<< HEAD
=======
type rightOuterJoinQueryMod struct {
	clause string
	args   []interface{}
}

// Apply implements QueryMod.Apply.
func (qm rightOuterJoinQueryMod) Apply(q *queries.Query) {
	queries.AppendRightOuterJoin(q, qm.clause, qm.args...)
}

// RightOuterJoin on another table
func RightOuterJoin(clause string, args ...interface{}) QueryMod {
	return rightOuterJoinQueryMod{
		clause: clause,
		args:   args,
	}
}

type fullOuterJoinQueryMod struct {
	clause string
	args   []interface{}
}

// Apply implements QueryMod.Apply.
func (qm fullOuterJoinQueryMod) Apply(q *queries.Query) {
	queries.AppendFullOuterJoin(q, qm.clause, qm.args...)
}

// FullOuterJoin on another table
func FullOuterJoin(clause string, args ...interface{}) QueryMod {
	return fullOuterJoinQueryMod{
		clause: clause,
		args:   args,
	}
}

type distinctQueryMod struct {
	clause string
}

// Apply implements QueryMod.Apply.
func (qm distinctQueryMod) Apply(q *queries.Query) {
	queries.SetDistinct(q, qm.clause)
}

// Distinct allows you to filter duplicates
func Distinct(clause string) QueryMod {
	return distinctQueryMod{
		clause: clause,
	}
}

>>>>>>> b799bec0
type withQueryMod struct {
	clause string
	args   []interface{}
}

// Apply implements QueryMod.Apply.
func (qm withQueryMod) Apply(q *queries.Query) {
	queries.AppendWith(q, qm.clause, qm.args...)
}

// With allows you to pass in a Common Table Expression clause (and args)
func With(clause string, args ...interface{}) QueryMod {
	return withQueryMod{
		clause: clause,
		args:   args,
	}
}

type selectQueryMod struct {
	columns []string
}

// Apply implements QueryMod.Apply.
func (qm selectQueryMod) Apply(q *queries.Query) {
	queries.AppendSelect(q, qm.columns...)
}

// Select specific columns opposed to all columns
func Select(columns ...string) QueryMod {
	return selectQueryMod{
		columns: columns,
	}
}

// Where allows you to specify a where clause for your statement. If multiple
// Where statements are used they are combined with 'and'
func Where(clause string, args ...interface{}) QueryMod {
	return qmhelper.WhereQueryMod{
		Clause: clause,
		Args:   args,
	}
}

type andQueryMod struct {
	clause string
	args   []interface{}
}

// Apply implements QueryMod.Apply.
func (qm andQueryMod) Apply(q *queries.Query) {
	queries.AppendWhere(q, qm.clause, qm.args...)
}

// And allows you to specify a where clause separated by an AND for your statement
// And is a duplicate of the Where function, but allows for more natural looking
// query mod chains, for example: (Where("a=?"), And("b=?"), Or("c=?")))
//
// Because Where statements are by default combined with and, there's no reason
// to call this method as it behaves the same as "Where"
func And(clause string, args ...interface{}) QueryMod {
	return andQueryMod{
		clause: clause,
		args:   args,
	}
}

type orQueryMod struct {
	clause string
	args   []interface{}
}

// Apply implements QueryMod.Apply.
func (qm orQueryMod) Apply(q *queries.Query) {
	queries.AppendWhere(q, qm.clause, qm.args...)
	queries.SetLastWhereAsOr(q)
}

// Or allows you to specify a where clause separated by an OR for your statement
func Or(clause string, args ...interface{}) QueryMod {
	return orQueryMod{
		clause: clause,
		args:   args,
	}
}

// Or2 takes a Where query mod and turns it into an Or. It can be detrimental
// if used on things that are not Where query mods as it will still modify the
// last Where statement into an Or.
func Or2(q QueryMod) QueryMod {
	return or2QueryMod{inner: q}
}

type or2QueryMod struct {
	inner QueryMod
}

func (qm or2QueryMod) Apply(q *queries.Query) {
	qm.inner.Apply(q)
	queries.SetLastWhereAsOr(q)
}

// Apply implements QueryMod.Apply.
type whereInQueryMod struct {
	clause string
	args   []interface{}
}

func (qm whereInQueryMod) Apply(q *queries.Query) {
	queries.AppendIn(q, qm.clause, qm.args...)
}

// WhereIn allows you to specify a "x IN (set)" clause for your where statement
// Example clauses: "column in ?", "(column1,column2) in ?"
func WhereIn(clause string, args ...interface{}) QueryMod {
	return whereInQueryMod{
		clause: clause,
		args:   args,
	}
}

type andInQueryMod struct {
	clause string
	args   []interface{}
}

// Apply implements QueryMod.Apply.
func (qm andInQueryMod) Apply(q *queries.Query) {
	queries.AppendIn(q, qm.clause, qm.args...)
}

// AndIn allows you to specify a "x IN (set)" clause separated by an AndIn
// for your where statement. AndIn is a duplicate of the WhereIn function, but
// allows for more natural looking query mod chains, for example:
// (WhereIn("column1 in ?"), AndIn("column2 in ?"), OrIn("column3 in ?"))
func AndIn(clause string, args ...interface{}) QueryMod {
	return andInQueryMod{
		clause: clause,
		args:   args,
	}
}

type orInQueryMod struct {
	clause string
	args   []interface{}
}

// Apply implements QueryMod.Apply.
func (qm orInQueryMod) Apply(q *queries.Query) {
	queries.AppendIn(q, qm.clause, qm.args...)
	queries.SetLastInAsOr(q)
}

// OrIn allows you to specify an IN clause separated by
// an OR for your where statement
func OrIn(clause string, args ...interface{}) QueryMod {
	return orInQueryMod{
		clause: clause,
		args:   args,
	}
}

type whereNotInQueryMod struct {
	clause string
	args   []interface{}
}

// Apply implements QueryMod.Apply.
func (qm whereNotInQueryMod) Apply(q *queries.Query) {
	queries.AppendNotIn(q, qm.clause, qm.args...)
}

// WhereNotIn allows you to specify a "x NOT IN (set)" clause for your where
// statement. Example clauses: "column not in ?",
// "(column1,column2) not in ?"
func WhereNotIn(clause string, args ...interface{}) QueryMod {
	return whereNotInQueryMod{
		clause: clause,
		args:   args,
	}
}

type andNotInQueryMod struct {
	clause string
	args   []interface{}
}

// Apply implements QueryMod.Apply.
func (qm andNotInQueryMod) Apply(q *queries.Query) {
	queries.AppendNotIn(q, qm.clause, qm.args...)
}

// AndNotIn allows you to specify a "x NOT IN (set)" clause separated by an
// AndNotIn for your where statement. AndNotIn is a duplicate of the WhereNotIn
// function, but allows for more natural looking query mod chains, for example:
// (WhereNotIn("column1 not in ?"), AndIn("column2 not in ?"), OrIn("column3 not
// in ?"))
func AndNotIn(clause string, args ...interface{}) QueryMod {
	return andNotInQueryMod{
		clause: clause,
		args:   args,
	}
}

type orNotInQueryMod struct {
	clause string
	args   []interface{}
}

// Apply implements QueryMod.Apply.
func (qm orNotInQueryMod) Apply(q *queries.Query) {
	queries.AppendNotIn(q, qm.clause, qm.args...)
	queries.SetLastInAsOr(q)
}

// OrNotIn allows you to specify a NOT IN clause separated by
// an OR for your where statement
func OrNotIn(clause string, args ...interface{}) QueryMod {
	return orNotInQueryMod{
		clause: clause,
		args:   args,
	}
}

// Expr groups where query mods. It's detrimental to use this with any other
// type of Query Mod because the effects will always only affect where clauses.
//
// When Expr is used, the entire query will stop doing automatic paretheses
// for the where statement and you must use Expr anywhere you would like them.
//
// Do NOT use with anything except where.
func Expr(wheremods ...QueryMod) QueryMod {
	return exprMod{mods: wheremods}
}

type exprMod struct {
	mods []QueryMod
}

// Apply implements QueryMod.Apply
func (qm exprMod) Apply(q *queries.Query) {
	queries.AppendWhereLeftParen(q)
	for _, mod := range qm.mods {
		mod.Apply(q)
	}
	queries.AppendWhereRightParen(q)
}

type groupByQueryMod struct {
	clause string
}

// Apply implements QueryMod.Apply.
func (qm groupByQueryMod) Apply(q *queries.Query) {
	queries.AppendGroupBy(q, qm.clause)
}

// GroupBy allows you to specify a group by clause for your statement
func GroupBy(clause string) QueryMod {
	return groupByQueryMod{
		clause: clause,
	}
}

type orderByQueryMod struct {
	clause string
}

// Apply implements QueryMod.Apply.
func (qm orderByQueryMod) Apply(q *queries.Query) {
	queries.AppendOrderBy(q, qm.clause)
}

// OrderBy allows you to specify a order by clause for your statement
func OrderBy(clause string) QueryMod {
	return orderByQueryMod{
		clause: clause,
	}
}

type havingQueryMod struct {
	clause string
	args   []interface{}
}

// Apply implements QueryMod.Apply.
func (qm havingQueryMod) Apply(q *queries.Query) {
	queries.AppendHaving(q, qm.clause, qm.args...)
}

// Having allows you to specify a having clause for your statement
func Having(clause string, args ...interface{}) QueryMod {
	return havingQueryMod{
		clause: clause,
		args:   args,
	}
}

type fromQueryMod struct {
	from string
}

// Apply implements QueryMod.Apply.
func (qm fromQueryMod) Apply(q *queries.Query) {
	queries.AppendFrom(q, qm.from)
}

// From allows to specify the table for your statement
func From(from string) QueryMod {
	return fromQueryMod{
		from: from,
	}
}

type limitQueryMod struct {
	limit int
}

// Apply implements QueryMod.Apply.
func (qm limitQueryMod) Apply(q *queries.Query) {
	queries.SetLimit(q, qm.limit)
}

// Limit the number of returned rows
func Limit(limit int) QueryMod {
	return limitQueryMod{
		limit: limit,
	}
}

type offsetQueryMod struct {
	offset int
}

// Apply implements QueryMod.Apply.
func (qm offsetQueryMod) Apply(q *queries.Query) {
	queries.SetOffset(q, qm.offset)
}

// Offset into the results
func Offset(offset int) QueryMod {
	return offsetQueryMod{
		offset: offset,
	}
}

type forQueryMod struct {
	clause string
}

// Apply implements QueryMod.Apply.
func (qm forQueryMod) Apply(q *queries.Query) {
	queries.SetFor(q, qm.clause)
}

// For inserts a concurrency locking clause at the end of your statement
func For(clause string) QueryMod {
	return forQueryMod{
		clause: clause,
	}
}

type commentQueryMod struct {
	comment string
}

// Apply implements QueryMod.Apply.
func (qm commentQueryMod) Apply(q *queries.Query) {
	queries.SetComment(q, qm.comment)
}

// Comment inserts a custom comment at the begin of your query
func Comment(comment string) QueryMod {
	return commentQueryMod{
		comment: comment,
	}
}

// Rels is an alias for strings.Join to make it easier to use relationship name
// constants in Load.
func Rels(r ...string) string {
	return strings.Join(r, ".")
}<|MERGE_RESOLUTION|>--- conflicted
+++ resolved
@@ -3,13 +3,8 @@
 import (
 	"strings"
 
-<<<<<<< HEAD
-	"github.com/razor-1/sqlboiler/v3/queries"
-	"github.com/razor-1/sqlboiler/v3/queries/qmhelper"
-=======
-	"github.com/volatiletech/sqlboiler/v4/queries"
-	"github.com/volatiletech/sqlboiler/v4/queries/qmhelper"
->>>>>>> b799bec0
+	"github.com/razor-1/sqlboiler/v4/queries"
+	"github.com/razor-1/sqlboiler/v4/queries/qmhelper"
 )
 
 // QueryMod modifies a query object.
@@ -137,10 +132,6 @@
 	queries.AppendInnerJoin(q, qm.clause, qm.args...)
 }
 
-func (qm leftOuterJoinQueryMod) Apply(q *queries.Query) {
-	queries.AppendLeftJoin(q, qm.clause, qm.args...)
-}
-
 // InnerJoin on another table
 func InnerJoin(clause string, args ...interface{}) QueryMod {
 	return innerJoinQueryMod{
@@ -149,8 +140,6 @@
 	}
 }
 
-<<<<<<< HEAD
-=======
 type leftOuterJoinQueryMod struct {
 	clause string
 	args   []interface{}
@@ -162,7 +151,6 @@
 }
 
 // LeftOuterJoin on another table
->>>>>>> b799bec0
 func LeftOuterJoin(clause string, args ...interface{}) QueryMod {
 	return leftOuterJoinQueryMod{
 		clause: clause,
@@ -170,8 +158,6 @@
 	}
 }
 
-<<<<<<< HEAD
-=======
 type rightOuterJoinQueryMod struct {
 	clause string
 	args   []interface{}
@@ -224,7 +210,6 @@
 	}
 }
 
->>>>>>> b799bec0
 type withQueryMod struct {
 	clause string
 	args   []interface{}
