--- conflicted
+++ resolved
@@ -312,19 +312,11 @@
 	"whereClause": strmangle.WhereClause,
 
 	// Alias and text helping
-<<<<<<< HEAD
-	"aliasCols":       func(ta TableAlias) func(string) string { return ta.Column },
-	"usesPrimitives":  usesPrimitives,
-	"isPrimitive":     isPrimitive,
-	"isNullPrimitive": isNullPrimitive,
-	"toPrimitive":     toPrimitive,
-=======
 	"aliasCols":              func(ta TableAlias) func(string) string { return ta.Column },
 	"usesPrimitives":         usesPrimitives,
 	"isPrimitive":            isPrimitive,
 	"isNullPrimitive":        isNullPrimitive,
 	"convertNullToPrimitive": convertNullToPrimitive,
->>>>>>> d6bea837
 	"splitLines": func(a string) []string {
 		if a == "" {
 			return nil
