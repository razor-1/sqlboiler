--- conflicted
+++ resolved
@@ -168,21 +168,11 @@
 	return false
 }
 
-<<<<<<< HEAD
-// toPrimitive takes a type name and returns the underlying primitive type name X if it is a `null.X`,
-// otherwise it returns the input value unchanged
-func toPrimitive(typ string) string {
-=======
 // convertNullToPrimitive takes a type name and returns the underlying primitive type name X if it is a `null.X`,
 // otherwise it returns the input value unchanged
 func convertNullToPrimitive(typ string) string {
->>>>>>> d6bea837
 	if isNullPrimitive(typ) {
 		return strings.ToLower(strings.Split(typ, ".")[1])
 	}
 	return typ
-<<<<<<< HEAD
-}
-=======
-}
->>>>>>> d6bea837
+}