package importers

import (
	"reflect"
	"sort"
	"strings"
	"testing"
)

func TestSetFromInterface(t *testing.T) {
	t.Parallel()

	setIntf := map[string]interface{}{
		"standard": []interface{}{
			"hello",
			"there",
		},
		"third_party": []interface{}{
			"there",
			"hello",
		},
	}

	set, err := SetFromInterface(setIntf)
	if err != nil {
		t.Error(err)
	}

	if set.Standard[0] != "hello" {
		t.Error("set was wrong:", set.Standard[0])
	}
	if set.Standard[1] != "there" {
		t.Error("set was wrong:", set.Standard[1])
	}
	if set.ThirdParty[0] != "there" {
		t.Error("set was wrong:", set.ThirdParty[0])
	}
	if set.ThirdParty[1] != "hello" {
		t.Error("set was wrong:", set.ThirdParty[1])
	}
}

func TestMapFromInterface(t *testing.T) {
	t.Parallel()

	mapIntf := map[string]interface{}{
		"test_main": map[string]interface{}{
			"standard": []interface{}{
				"hello",
				"there",
			},
			"third_party": []interface{}{
				"there",
				"hello",
			},
		},
	}

	mp, err := MapFromInterface(mapIntf)
	if err != nil {
		t.Error(err)
	}

	set, ok := mp["test_main"]
	if !ok {
		t.Error("could not find set 'test_main'")
	}

	if set.Standard[0] != "hello" {
		t.Error("set was wrong:", set.Standard[0])
	}
	if set.Standard[1] != "there" {
		t.Error("set was wrong:", set.Standard[1])
	}
	if set.ThirdParty[0] != "there" {
		t.Error("set was wrong:", set.ThirdParty[0])
	}
	if set.ThirdParty[1] != "hello" {
		t.Error("set was wrong:", set.ThirdParty[1])
	}
}

func TestMapFromInterfaceAltSyntax(t *testing.T) {
	t.Parallel()

	mapIntf := []interface{}{
		map[string]interface{}{
			"name": "test_main",
			"standard": []interface{}{
				"hello",
				"there",
			},
			"third_party": []interface{}{
				"there",
				"hello",
			},
		},
	}

	mp, err := MapFromInterface(mapIntf)
	if err != nil {
		t.Error(err)
	}

	set, ok := mp["test_main"]
	if !ok {
		t.Error("could not find set 'test_main'")
	}

	if set.Standard[0] != "hello" {
		t.Error("set was wrong:", set.Standard[0])
	}
	if set.Standard[1] != "there" {
		t.Error("set was wrong:", set.Standard[1])
	}
	if set.ThirdParty[0] != "there" {
		t.Error("set was wrong:", set.ThirdParty[0])
	}
	if set.ThirdParty[1] != "hello" {
		t.Error("set was wrong:", set.ThirdParty[1])
	}
}

func TestImportsSort(t *testing.T) {
	t.Parallel()

	a1 := List{
		`"fmt"`,
		`"errors"`,
	}
	a2 := List{
		`_ "github.com/lib/pq"`,
		`_ "github.com/gorilla/n"`,
		`"github.com/gorilla/mux"`,
		`"github.com/gorilla/websocket"`,
	}

	a1Expected := List{`"errors"`, `"fmt"`}
	a2Expected := List{
		`"github.com/gorilla/mux"`,
		`_ "github.com/gorilla/n"`,
		`"github.com/gorilla/websocket"`,
		`_ "github.com/lib/pq"`,
	}

	sort.Sort(a1)
	if !reflect.DeepEqual(a1, a1Expected) {
		t.Errorf("Expected a1 to match a1Expected, got: %v", a1)
	}

	for i, v := range a1 {
		if v != a1Expected[i] {
			t.Errorf("Expected a1[%d] to match a1Expected[%d]:\n%s\n%s\n", i, i, v, a1Expected[i])
		}
	}

	sort.Sort(a2)
	if !reflect.DeepEqual(a2, a2Expected) {
		t.Errorf("Expected a2 to match a2expected, got: %v", a2)
	}

	for i, v := range a2 {
		if v != a2Expected[i] {
			t.Errorf("Expected a2[%d] to match a2Expected[%d]:\n%s\n%s\n", i, i, v, a1Expected[i])
		}
	}
}

func TestAddTypeImports(t *testing.T) {
	t.Parallel()

	imports1 := Set{
		Standard: List{
			`"errors"`,
			`"fmt"`,
		},
		ThirdParty: List{
<<<<<<< HEAD
			`"github.com/razor-1/sqlboiler/v3/boil"`,
=======
			`"github.com/volatiletech/sqlboiler/v4/boil"`,
>>>>>>> b799bec0
		},
	}

	importsExpected := Set{
		Standard: List{
			`"errors"`,
			`"fmt"`,
			`"time"`,
		},
		ThirdParty: List{
<<<<<<< HEAD
			`"github.com/razor-1/null/v9"`,
			`"github.com/razor-1/sqlboiler/v3/boil"`,
=======
			`"github.com/volatiletech/null/v8"`,
			`"github.com/volatiletech/sqlboiler/v4/boil"`,
>>>>>>> b799bec0
		},
	}

	types := []string{
		"null.Time",
		"null.Time",
		"time.Time",
	}

	imps := NewDefaultImports()

	imps.BasedOnType = Map{
<<<<<<< HEAD
		"null.Time": Set{ThirdParty: List{`"github.com/razor-1/null/v9"`}},
=======
		"null.Time": Set{ThirdParty: List{`"github.com/volatiletech/null/v8"`}},
>>>>>>> b799bec0
		"time.Time": Set{Standard: List{`"time"`}},
	}

	res1 := AddTypeImports(imports1, imps.BasedOnType, types)

	if !reflect.DeepEqual(res1, importsExpected) {
		t.Errorf("Expected res1 to match importsExpected, got:\n\n%#v\n", res1)
	}

	imports2 := Set{
		Standard: List{
			`"errors"`,
			`"fmt"`,
			`"time"`,
		},
		ThirdParty: List{
<<<<<<< HEAD
			`"github.com/razor-1/null/v9"`,
			`"github.com/razor-1/sqlboiler/v3/boil"`,
=======
			`"github.com/volatiletech/null/v8"`,
			`"github.com/volatiletech/sqlboiler/v4/boil"`,
>>>>>>> b799bec0
		},
	}

	res2 := AddTypeImports(imports2, imps.BasedOnType, types)

	if !reflect.DeepEqual(res2, importsExpected) {
		t.Errorf("Expected res2 to match importsExpected, got:\n\n%#v\n", res1)
	}
}

func TestMergeSet(t *testing.T) {
	t.Parallel()

	a := Set{
		Standard:   List{"fmt"},
<<<<<<< HEAD
		ThirdParty: List{"github.com/razor-1/sqlboiler", "github.com/razor-1/null/v9"},
	}
	b := Set{
		Standard:   List{"os"},
		ThirdParty: List{"github.com/razor-1/sqlboiler"},
=======
		ThirdParty: List{"github.com/volatiletech/sqlboiler/v4", "github.com/volatiletech/null/v8"},
	}
	b := Set{
		Standard:   List{"os"},
		ThirdParty: List{"github.com/volatiletech/sqlboiler/v4"},
>>>>>>> b799bec0
	}

	c := mergeSet(a, b)

	if c.Standard[0] != "fmt" && c.Standard[1] != "os" {
		t.Errorf("Wanted: fmt, os got: %#v", c.Standard)
	}
<<<<<<< HEAD
	if c.ThirdParty[0] != "github.com/razor-1/null/v9" && c.ThirdParty[1] != "github.com/razor-1/sqlboiler" {
		t.Errorf("Wanted: github.com/razor-1/sqlboiler, github.com/volatiletech/null got: %#v", c.ThirdParty)
=======
	if c.ThirdParty[0] != "github.com/volatiletech/null/v8" && c.ThirdParty[1] != "github.com/volatiletech/sqlboiler/v4" {
		t.Errorf("Wanted: github.com/volatiletech/sqlboiler, github.com/volatiletech/null/v8 got: %#v", c.ThirdParty)
>>>>>>> b799bec0
	}
}

func TestCombineStringSlices(t *testing.T) {
	t.Parallel()

	var a, b []string
	slice := combineStringSlices(a, b)
	if ln := len(slice); ln != 0 {
		t.Error("Len was wrong:", ln)
	}

	a = []string{"1", "2"}
	slice = combineStringSlices(a, b)
	if ln := len(slice); ln != 2 {
		t.Error("Len was wrong:", ln)
	} else if slice[0] != a[0] || slice[1] != a[1] {
		t.Errorf("Slice mismatch: %#v %#v", a, slice)
	}

	b = a
	a = nil
	slice = combineStringSlices(a, b)
	if ln := len(slice); ln != 2 {
		t.Error("Len was wrong:", ln)
	} else if slice[0] != b[0] || slice[1] != b[1] {
		t.Errorf("Slice mismatch: %#v %#v", b, slice)
	}

	a = b
	b = []string{"3", "4"}
	slice = combineStringSlices(a, b)
	if ln := len(slice); ln != 4 {
		t.Error("Len was wrong:", ln)
	} else if slice[0] != a[0] || slice[1] != a[1] || slice[2] != b[0] || slice[3] != b[1] {
		t.Errorf("Slice mismatch: %#v + %#v != #%v", a, b, slice)
	}
}

func TestMerge(t *testing.T) {
	var a, b Collection

	a.All = Set{Standard: List{"aa"}, ThirdParty: List{"aa"}}
	a.Test = Set{Standard: List{"at"}, ThirdParty: List{"at"}}
	a.Singleton = Map{
		"a": {Standard: List{"as"}, ThirdParty: List{"as"}},
		"c": {Standard: List{"as"}, ThirdParty: List{"as"}},
	}
	a.TestSingleton = Map{
		"a": {Standard: List{"at"}, ThirdParty: List{"at"}},
		"c": {Standard: List{"at"}, ThirdParty: List{"at"}},
	}
	a.BasedOnType = Map{
		"a": {Standard: List{"abot"}, ThirdParty: List{"abot"}},
		"c": {Standard: List{"abot"}, ThirdParty: List{"abot"}},
	}

	b.All = Set{Standard: List{"bb"}, ThirdParty: List{"bb"}}
	b.Test = Set{Standard: List{"bt"}, ThirdParty: List{"bt"}}
	b.Singleton = Map{
		"b": {Standard: List{"bs"}, ThirdParty: List{"bs"}},
		"c": {Standard: List{"bs"}, ThirdParty: List{"bs"}},
	}
	b.TestSingleton = Map{
		"b": {Standard: List{"bt"}, ThirdParty: List{"bt"}},
		"c": {Standard: List{"bt"}, ThirdParty: List{"bt"}},
	}
	b.BasedOnType = Map{
		"b": {Standard: List{"bbot"}, ThirdParty: List{"bbot"}},
		"c": {Standard: List{"bbot"}, ThirdParty: List{"bbot"}},
	}

	c := Merge(a, b)

	setHas := func(s Set, a, b string) {
		t.Helper()
		if s.Standard[0] != a {
			t.Error("standard index 0, want:", a, "got:", s.Standard[0])
		}
		if s.Standard[1] != b {
			t.Error("standard index 1, want:", a, "got:", s.Standard[1])
		}
		if s.ThirdParty[0] != a {
			t.Error("third party index 0, want:", a, "got:", s.ThirdParty[0])
		}
		if s.ThirdParty[1] != b {
			t.Error("third party index 1, want:", a, "got:", s.ThirdParty[1])
		}
	}
	mapHas := func(m Map, key, a, b string) {
		t.Helper()
		setHas(m[key], a, b)
	}

	setHas(c.All, "aa", "bb")
	setHas(c.Test, "at", "bt")
	mapHas(c.Singleton, "c", "as", "bs")
	mapHas(c.TestSingleton, "c", "at", "bt")
	mapHas(c.BasedOnType, "c", "abot", "bbot")

	if t.Failed() {
		t.Logf("%#v\n", c)
	}
}

var testImportStringExpect = `import (
	"fmt"

	"github.com/friendsofgo/errors"
)`

func TestSetFormat(t *testing.T) {
	t.Parallel()

	s := Set{
		Standard: List{
			`"fmt"`,
		},
		ThirdParty: List{
			`"github.com/friendsofgo/errors"`,
		},
	}

	got := strings.TrimSpace(string(s.Format()))
	if got != testImportStringExpect {
		t.Error("want:\n", testImportStringExpect, "\ngot:\n", got)
	}
}<|MERGE_RESOLUTION|>--- conflicted
+++ resolved
@@ -175,11 +175,7 @@
 			`"fmt"`,
 		},
 		ThirdParty: List{
-<<<<<<< HEAD
-			`"github.com/razor-1/sqlboiler/v3/boil"`,
-=======
-			`"github.com/volatiletech/sqlboiler/v4/boil"`,
->>>>>>> b799bec0
+			`"github.com/razor-1/sqlboiler/v4/boil"`,
 		},
 	}
 
@@ -190,13 +186,8 @@
 			`"time"`,
 		},
 		ThirdParty: List{
-<<<<<<< HEAD
 			`"github.com/razor-1/null/v9"`,
-			`"github.com/razor-1/sqlboiler/v3/boil"`,
-=======
-			`"github.com/volatiletech/null/v8"`,
-			`"github.com/volatiletech/sqlboiler/v4/boil"`,
->>>>>>> b799bec0
+			`"github.com/razor-1/sqlboiler/v4/boil"`,
 		},
 	}
 
@@ -209,11 +200,7 @@
 	imps := NewDefaultImports()
 
 	imps.BasedOnType = Map{
-<<<<<<< HEAD
 		"null.Time": Set{ThirdParty: List{`"github.com/razor-1/null/v9"`}},
-=======
-		"null.Time": Set{ThirdParty: List{`"github.com/volatiletech/null/v8"`}},
->>>>>>> b799bec0
 		"time.Time": Set{Standard: List{`"time"`}},
 	}
 
@@ -230,13 +217,8 @@
 			`"time"`,
 		},
 		ThirdParty: List{
-<<<<<<< HEAD
 			`"github.com/razor-1/null/v9"`,
-			`"github.com/razor-1/sqlboiler/v3/boil"`,
-=======
-			`"github.com/volatiletech/null/v8"`,
-			`"github.com/volatiletech/sqlboiler/v4/boil"`,
->>>>>>> b799bec0
+			`"github.com/razor-1/sqlboiler/v4/boil"`,
 		},
 	}
 
@@ -252,19 +234,11 @@
 
 	a := Set{
 		Standard:   List{"fmt"},
-<<<<<<< HEAD
-		ThirdParty: List{"github.com/razor-1/sqlboiler", "github.com/razor-1/null/v9"},
+		ThirdParty: List{"github.com/razor-1/sqlboiler/v4", "github.com/razor-1/null/v9"},
 	}
 	b := Set{
 		Standard:   List{"os"},
-		ThirdParty: List{"github.com/razor-1/sqlboiler"},
-=======
-		ThirdParty: List{"github.com/volatiletech/sqlboiler/v4", "github.com/volatiletech/null/v8"},
-	}
-	b := Set{
-		Standard:   List{"os"},
-		ThirdParty: List{"github.com/volatiletech/sqlboiler/v4"},
->>>>>>> b799bec0
+		ThirdParty: List{"github.com/razor-1/sqlboiler/v4"},
 	}
 
 	c := mergeSet(a, b)
@@ -272,13 +246,8 @@
 	if c.Standard[0] != "fmt" && c.Standard[1] != "os" {
 		t.Errorf("Wanted: fmt, os got: %#v", c.Standard)
 	}
-<<<<<<< HEAD
-	if c.ThirdParty[0] != "github.com/razor-1/null/v9" && c.ThirdParty[1] != "github.com/razor-1/sqlboiler" {
-		t.Errorf("Wanted: github.com/razor-1/sqlboiler, github.com/volatiletech/null got: %#v", c.ThirdParty)
-=======
-	if c.ThirdParty[0] != "github.com/volatiletech/null/v8" && c.ThirdParty[1] != "github.com/volatiletech/sqlboiler/v4" {
-		t.Errorf("Wanted: github.com/volatiletech/sqlboiler, github.com/volatiletech/null/v8 got: %#v", c.ThirdParty)
->>>>>>> b799bec0
+	if c.ThirdParty[0] != "github.com/razor-1/null/v9" && c.ThirdParty[1] != "github.com/razor-1/sqlboiler/v4" {
+		t.Errorf("Wanted: github.com/razor-1/sqlboiler/v4, github.com/volatiletech/null got: %#v", c.ThirdParty)
 	}
 }
 
