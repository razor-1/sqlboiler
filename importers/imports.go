// Package importers helps with dynamic imports for templating
package importers

import (
	"bytes"
	"fmt"
	"sort"
	"strings"

	"github.com/spf13/cast"

	"github.com/friendsofgo/errors"
<<<<<<< HEAD

	"github.com/razor-1/sqlboiler/v3/strmangle"
=======
	"github.com/volatiletech/strmangle"
>>>>>>> b799bec0
)

// Collection of imports for various templating purposes
// Drivers add to any and all of these, and is completely responsible
// for populating BasedOnType.
type Collection struct {
	All  Set `toml:"all" json:"all,omitempty"`
	Test Set `toml:"test" json:"test,omitempty"`

	Singleton     Map `toml:"singleton" json:"singleton,omitempty"`
	TestSingleton Map `toml:"test_singleton" json:"test_singleton,omitempty"`

	BasedOnType Map `toml:"based_on_type" json:"based_on_type,omitempty"`
}

// Set defines the optional standard imports and
// thirdParty imports (from github for example)
type Set struct {
	Standard   List `toml:"standard"`
	ThirdParty List `toml:"third_party"`
}

// Format the set into Go syntax (compatible with go imports)
func (s Set) Format() []byte {
	stdlen, thirdlen := len(s.Standard), len(s.ThirdParty)
	if stdlen+thirdlen < 1 {
		return []byte{}
	}

	if stdlen+thirdlen == 1 {
		var imp string
		if stdlen == 1 {
			imp = s.Standard[0]
		} else {
			imp = s.ThirdParty[0]
		}
		return []byte(fmt.Sprintf("import %s", imp))
	}

	buf := &bytes.Buffer{}
	buf.WriteString("import (")
	for _, std := range s.Standard {
		fmt.Fprintf(buf, "\n\t%s", std)
	}
	if stdlen != 0 && thirdlen != 0 {
		buf.WriteString("\n")
	}
	for _, third := range s.ThirdParty {
		fmt.Fprintf(buf, "\n\t%s", third)
	}
	buf.WriteString("\n)\n")

	return buf.Bytes()
}

// SetFromInterface creates a set from a theoretical map[string]interface{}.
// This is to load from a loosely defined configuration file.
func SetFromInterface(intf interface{}) (Set, error) {
	s := Set{}

	setIntf, ok := intf.(map[string]interface{})
	if !ok {
		return s, errors.New("import set should be map[string]interface{}")
	}

	standardIntf, ok := setIntf["standard"]
	if ok {
		standardsIntf, ok := standardIntf.([]interface{})
		if !ok {
			return s, errors.New("import set standards must be an slice")
		}

		s.Standard = List{}
		for i, intf := range standardsIntf {
			str, ok := intf.(string)
			if !ok {
				return s, errors.Errorf("import set standard slice element %d (%+v) must be string", i, s)
			}
			s.Standard = append(s.Standard, str)
		}
	}

	thirdPartyIntf, ok := setIntf["third_party"]
	if ok {
		thirdPartysIntf, ok := thirdPartyIntf.([]interface{})
		if !ok {
			return s, errors.New("import set third_party must be an slice")
		}

		s.ThirdParty = List{}
		for i, intf := range thirdPartysIntf {
			str, ok := intf.(string)
			if !ok {
				return s, errors.Errorf("import set third party slice element %d (%+v) must be string", i, intf)
			}
			s.ThirdParty = append(s.ThirdParty, str)
		}
	}

	return s, nil
}

// Map of file/type -> imports
// Map's consumers do not understand windows paths. Always specify paths
// using forward slash (/).
type Map map[string]Set

// MapFromInterface creates a Map from a theoretical map[string]interface{}
// or []map[string]interface{}
// This is to load from a loosely defined configuration file.
func MapFromInterface(intf interface{}) (Map, error) {
	m := Map{}

	iter := func(i interface{}, fn func(string, interface{}) error) error {
		switch toIter := intf.(type) {
		case []interface{}:
			for _, intf := range toIter {
				obj := cast.ToStringMap(intf)
				name := obj["name"].(string)
				if err := fn(name, intf); err != nil {
					return err
				}
			}
		case map[string]interface{}:
			for k, v := range toIter {
				if err := fn(k, v); err != nil {
					return err
				}
			}
		default:
			panic("import map should be map[string]interface or []map[string]interface{}")
		}

		return nil
	}

	err := iter(intf, func(name string, value interface{}) error {
		s, err := SetFromInterface(value)
		if err != nil {
			return err
		}

		m[name] = s
		return nil
	})

	if err != nil {
		return nil, err
	}

	return m, nil
}

// List of imports
type List []string

// Len implements sort.Interface.Len
func (l List) Len() int {
	return len(l)
}

// Swap implements sort.Interface.Swap
func (l List) Swap(i, j int) {
	l[i], l[j] = l[j], l[i]
}

// Less implements sort.Interface.Less
func (l List) Less(i, j int) bool {
	res := strings.Compare(strings.TrimLeft(l[i], "_ "), strings.TrimLeft(l[j], "_ "))
	if res <= 0 {
		return true
	}

	return false
}

// NewDefaultImports returns a default Imports struct.
func NewDefaultImports() Collection {
	var col Collection

	col.All = Set{
		Standard: List{
			`"database/sql"`,
			`"fmt"`,
			`"reflect"`,
			`"strings"`,
			`"sync"`,
			`"time"`,
		},
		ThirdParty: List{
			`"github.com/friendsofgo/errors"`,
<<<<<<< HEAD
			`"github.com/razor-1/sqlboiler/v3/boil"`,
			`"github.com/razor-1/sqlboiler/v3/queries"`,
			`"github.com/razor-1/sqlboiler/v3/queries/qm"`,
			`"github.com/razor-1/sqlboiler/v3/queries/qmhelper"`,
			`"github.com/razor-1/sqlboiler/v3/strmangle"`,
=======
			`"github.com/volatiletech/sqlboiler/v4/boil"`,
			`"github.com/volatiletech/sqlboiler/v4/queries"`,
			`"github.com/volatiletech/sqlboiler/v4/queries/qm"`,
			`"github.com/volatiletech/sqlboiler/v4/queries/qmhelper"`,
			`"github.com/volatiletech/strmangle"`,
>>>>>>> b799bec0
		},
	}

	col.Singleton = Map{
		"boil_queries": {
			ThirdParty: List{
<<<<<<< HEAD
				`"github.com/razor-1/sqlboiler/v3/drivers"`,
				`"github.com/razor-1/sqlboiler/v3/queries"`,
				`"github.com/razor-1/sqlboiler/v3/queries/qm"`,
=======
				`"github.com/volatiletech/sqlboiler/v4/drivers"`,
				`"github.com/volatiletech/sqlboiler/v4/queries"`,
				`"github.com/volatiletech/sqlboiler/v4/queries/qm"`,
>>>>>>> b799bec0
			},
		},
		"boil_types": {
			Standard: List{
				`"strconv"`,
			},
			ThirdParty: List{
				`"github.com/friendsofgo/errors"`,
<<<<<<< HEAD
				`"github.com/razor-1/sqlboiler/v3/boil"`,
				`"github.com/razor-1/sqlboiler/v3/strmangle"`,
=======
				`"github.com/volatiletech/sqlboiler/v4/boil"`,
				`"github.com/volatiletech/strmangle"`,
>>>>>>> b799bec0
			},
		},
	}

	col.Test = Set{
		Standard: List{
			`"bytes"`,
			`"reflect"`,
			`"testing"`,
		},
		ThirdParty: List{
<<<<<<< HEAD
			`"github.com/razor-1/sqlboiler/v3/boil"`,
			`"github.com/razor-1/sqlboiler/v3/queries"`,
			`"github.com/razor-1/sqlboiler/v3/randomize"`,
			`"github.com/razor-1/sqlboiler/v3/strmangle"`,
=======
			`"github.com/volatiletech/sqlboiler/v4/boil"`,
			`"github.com/volatiletech/sqlboiler/v4/queries"`,
			`"github.com/volatiletech/randomize"`,
			`"github.com/volatiletech/strmangle"`,
>>>>>>> b799bec0
		},
	}

	col.TestSingleton = Map{
		"boil_main_test": {
			Standard: List{
				`"database/sql"`,
				`"flag"`,
				`"fmt"`,
				`"math/rand"`,
				`"os"`,
				`"path/filepath"`,
				`"strings"`,
				`"testing"`,
				`"time"`,
			},
			ThirdParty: List{
				`"github.com/spf13/viper"`,
<<<<<<< HEAD
				`"github.com/razor-1/sqlboiler/v3/boil"`,
=======
				`"github.com/volatiletech/sqlboiler/v4/boil"`,
>>>>>>> b799bec0
			},
		},
		"boil_queries_test": {
			Standard: List{
				`"bytes"`,
				`"fmt"`,
				`"io"`,
				`"io/ioutil"`,
				`"math/rand"`,
				`"regexp"`,
			},
			ThirdParty: List{
<<<<<<< HEAD
				`"github.com/razor-1/sqlboiler/v3/boil"`,
=======
				`"github.com/volatiletech/sqlboiler/v4/boil"`,
>>>>>>> b799bec0
			},
		},
		"boil_suites_test": {
			Standard: List{
				`"testing"`,
			},
		},
	}

	return col
}

// AddTypeImports takes a set of imports 'a', a type -> import mapping 'typeMap'
// and a set of column types that are currently in use and produces a new set
// including both the old standard/third party, as well as the imports required
// for the types in use.
func AddTypeImports(a Set, typeMap map[string]Set, columnTypes []string) Set {
	tmpImp := Set{
		Standard:   make(List, len(a.Standard)),
		ThirdParty: make(List, len(a.ThirdParty)),
	}

	copy(tmpImp.Standard, a.Standard)
	copy(tmpImp.ThirdParty, a.ThirdParty)

	for _, typ := range columnTypes {
		for key, imp := range typeMap {
			if typ == key {
				tmpImp.Standard = append(tmpImp.Standard, imp.Standard...)
				tmpImp.ThirdParty = append(tmpImp.ThirdParty, imp.ThirdParty...)
			}
		}
	}

	tmpImp.Standard = strmangle.RemoveDuplicates(tmpImp.Standard)
	tmpImp.ThirdParty = strmangle.RemoveDuplicates(tmpImp.ThirdParty)

	sort.Sort(tmpImp.Standard)
	sort.Sort(tmpImp.ThirdParty)

	return tmpImp
}

// Merge takes two collections and creates a new one
// with the de-duplication contents of both.
func Merge(a, b Collection) Collection {
	var c Collection

	c.All = mergeSet(a.All, b.All)
	c.Test = mergeSet(a.Test, b.Test)

	c.Singleton = mergeMap(a.Singleton, b.Singleton)
	c.TestSingleton = mergeMap(a.TestSingleton, b.TestSingleton)

	c.BasedOnType = mergeMap(a.BasedOnType, b.BasedOnType)

	return c
}

func mergeSet(a, b Set) Set {
	var c Set

	c.Standard = strmangle.RemoveDuplicates(combineStringSlices(a.Standard, b.Standard))
	c.ThirdParty = strmangle.RemoveDuplicates(combineStringSlices(a.ThirdParty, b.ThirdParty))

	sort.Sort(c.Standard)
	sort.Sort(c.ThirdParty)

	return c
}

func mergeMap(a, b Map) Map {
	m := make(Map)

	for k, v := range a {
		m[k] = v
	}

	for k, toMerge := range b {
		exist, ok := m[k]
		if !ok {
			m[k] = toMerge
		}

		m[k] = mergeSet(exist, toMerge)
	}

	return m
}

func combineStringSlices(a, b []string) []string {
	c := make([]string, len(a)+len(b))
	if len(a) > 0 {
		copy(c, a)
	}
	if len(b) > 0 {
		copy(c[len(a):], b)
	}

	return c
}<|MERGE_RESOLUTION|>--- conflicted
+++ resolved
@@ -10,12 +10,7 @@
 	"github.com/spf13/cast"
 
 	"github.com/friendsofgo/errors"
-<<<<<<< HEAD
-
-	"github.com/razor-1/sqlboiler/v3/strmangle"
-=======
 	"github.com/volatiletech/strmangle"
->>>>>>> b799bec0
 )
 
 // Collection of imports for various templating purposes
@@ -207,34 +202,20 @@
 		},
 		ThirdParty: List{
 			`"github.com/friendsofgo/errors"`,
-<<<<<<< HEAD
-			`"github.com/razor-1/sqlboiler/v3/boil"`,
-			`"github.com/razor-1/sqlboiler/v3/queries"`,
-			`"github.com/razor-1/sqlboiler/v3/queries/qm"`,
-			`"github.com/razor-1/sqlboiler/v3/queries/qmhelper"`,
-			`"github.com/razor-1/sqlboiler/v3/strmangle"`,
-=======
-			`"github.com/volatiletech/sqlboiler/v4/boil"`,
-			`"github.com/volatiletech/sqlboiler/v4/queries"`,
-			`"github.com/volatiletech/sqlboiler/v4/queries/qm"`,
-			`"github.com/volatiletech/sqlboiler/v4/queries/qmhelper"`,
+			`"github.com/razor-1/sqlboiler/v4/boil"`,
+			`"github.com/razor-1/sqlboiler/v4/queries"`,
+			`"github.com/razor-1/sqlboiler/v4/queries/qm"`,
+			`"github.com/razor-1/sqlboiler/v4/queries/qmhelper"`,
 			`"github.com/volatiletech/strmangle"`,
->>>>>>> b799bec0
 		},
 	}
 
 	col.Singleton = Map{
 		"boil_queries": {
 			ThirdParty: List{
-<<<<<<< HEAD
-				`"github.com/razor-1/sqlboiler/v3/drivers"`,
-				`"github.com/razor-1/sqlboiler/v3/queries"`,
-				`"github.com/razor-1/sqlboiler/v3/queries/qm"`,
-=======
-				`"github.com/volatiletech/sqlboiler/v4/drivers"`,
-				`"github.com/volatiletech/sqlboiler/v4/queries"`,
-				`"github.com/volatiletech/sqlboiler/v4/queries/qm"`,
->>>>>>> b799bec0
+				`"github.com/razor-1/sqlboiler/v4/drivers"`,
+				`"github.com/razor-1/sqlboiler/v4/queries"`,
+				`"github.com/razor-1/sqlboiler/v4/queries/qm"`,
 			},
 		},
 		"boil_types": {
@@ -243,13 +224,8 @@
 			},
 			ThirdParty: List{
 				`"github.com/friendsofgo/errors"`,
-<<<<<<< HEAD
-				`"github.com/razor-1/sqlboiler/v3/boil"`,
-				`"github.com/razor-1/sqlboiler/v3/strmangle"`,
-=======
-				`"github.com/volatiletech/sqlboiler/v4/boil"`,
+				`"github.com/razor-1/sqlboiler/v4/boil"`,
 				`"github.com/volatiletech/strmangle"`,
->>>>>>> b799bec0
 			},
 		},
 	}
@@ -261,17 +237,10 @@
 			`"testing"`,
 		},
 		ThirdParty: List{
-<<<<<<< HEAD
-			`"github.com/razor-1/sqlboiler/v3/boil"`,
-			`"github.com/razor-1/sqlboiler/v3/queries"`,
-			`"github.com/razor-1/sqlboiler/v3/randomize"`,
-			`"github.com/razor-1/sqlboiler/v3/strmangle"`,
-=======
-			`"github.com/volatiletech/sqlboiler/v4/boil"`,
-			`"github.com/volatiletech/sqlboiler/v4/queries"`,
+			`"github.com/razor-1/sqlboiler/v4/boil"`,
+			`"github.com/razor-1/sqlboiler/v4/queries"`,
 			`"github.com/volatiletech/randomize"`,
 			`"github.com/volatiletech/strmangle"`,
->>>>>>> b799bec0
 		},
 	}
 
@@ -290,11 +259,7 @@
 			},
 			ThirdParty: List{
 				`"github.com/spf13/viper"`,
-<<<<<<< HEAD
-				`"github.com/razor-1/sqlboiler/v3/boil"`,
-=======
-				`"github.com/volatiletech/sqlboiler/v4/boil"`,
->>>>>>> b799bec0
+				`"github.com/razor-1/sqlboiler/v4/boil"`,
 			},
 		},
 		"boil_queries_test": {
@@ -307,11 +272,7 @@
 				`"regexp"`,
 			},
 			ThirdParty: List{
-<<<<<<< HEAD
-				`"github.com/razor-1/sqlboiler/v3/boil"`,
-=======
-				`"github.com/volatiletech/sqlboiler/v4/boil"`,
->>>>>>> b799bec0
+				`"github.com/razor-1/sqlboiler/v4/boil"`,
 			},
 		},
 		"boil_suites_test": {
