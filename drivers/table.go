package drivers

import "fmt"

// Table metadata from the database schema.
type Table struct {
	Name string `json:"name"`
	// For dbs with real schemas, like Postgres.
	// Example value: "schema_name"."table_name"
	SchemaName string   `json:"schema_name"`
	Columns    []Column `json:"columns"`

	PKey  *PrimaryKey  `json:"p_key"`
	FKeys []ForeignKey `json:"f_keys"`

	IsJoinTable bool `json:"is_join_table"`

	ToOneRelationships  []ToOneRelationship  `json:"to_one_relationships"`
	ToManyRelationships []ToManyRelationship `json:"to_many_relationships"`
}

// GetTable by name. Panics if not found (for use in templates mostly).
func GetTable(tables []Table, name string) (tbl Table) {
	for _, t := range tables {
		if t.Name == name {
			return t
		}
	}

	panic(fmt.Sprintf("could not find table name: %s", name))
}

// GetColumn by name. Panics if not found (for use in templates mostly).
func (t Table) GetColumn(name string) (col Column) {
	for _, c := range t.Columns {
		if c.Name == name {
			return c
		}
	}

	panic(fmt.Sprintf("could not find column name: %s", name))
}

// CanLastInsertID checks the following:
// 1. Is there only one primary key?
// 2. Does the primary key column have a default value?
// 3. Is the primary key column type one of uintX/intX?
// If the above is all true, this table can use LastInsertId
func (t Table) CanLastInsertID() bool {
	if t.PKey == nil || len(t.PKey.Columns) != 1 {
		return false
	}

	col := t.GetColumn(t.PKey.Columns[0])
	if len(col.Default) == 0 {
		return false
	}

	switch col.Type {
	case "int", "int8", "int16", "int32", "int64", "uint", "uint8", "uint16", "uint32", "uint64":
	default:
		return false
	}

	return true
}

<<<<<<< HEAD
// return only the unique foreign tables of all FKeys
func (t Table) ForeignTables() map[string]bool {
	tableMap := make(map[string]bool)
	for _, fkey := range t.FKeys {
		tableMap[fkey.ForeignTable] = true
	}

	return tableMap
=======
func (t Table) CanSoftDelete() bool {
	for _, column := range t.Columns {
		if column.Name == "deleted_at" && column.Type == "null.Time" {
			return true
		}
	}
	return false
>>>>>>> b799bec0
}<|MERGE_RESOLUTION|>--- conflicted
+++ resolved
@@ -65,7 +65,6 @@
 	return true
 }
 
-<<<<<<< HEAD
 // return only the unique foreign tables of all FKeys
 func (t Table) ForeignTables() map[string]bool {
 	tableMap := make(map[string]bool)
@@ -74,7 +73,8 @@
 	}
 
 	return tableMap
-=======
+}
+
 func (t Table) CanSoftDelete() bool {
 	for _, column := range t.Columns {
 		if column.Name == "deleted_at" && column.Type == "null.Time" {
@@ -82,5 +82,4 @@
 		}
 	}
 	return false
->>>>>>> b799bec0
 }