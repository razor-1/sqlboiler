package drivers

import (
	"fmt"
	"strings"
)

// Table metadata from the database schema.
type Table struct {
	Name string `json:"name"`
	// For dbs with real schemas, like Postgres.
	// Example value: "schema_name"."table_name"
	SchemaName string   `json:"schema_name"`
	Columns    []Column `json:"columns"`

	PKey  *PrimaryKey  `json:"p_key"`
	FKeys []ForeignKey `json:"f_keys"`

	IsJoinTable bool `json:"is_join_table"`

	ToOneRelationships  []ToOneRelationship  `json:"to_one_relationships"`
	ToManyRelationships []ToManyRelationship `json:"to_many_relationships"`

	// For views
	IsView           bool             `json:"is_view"`
	ViewCapabilities ViewCapabilities `json:"view_capabilities"`
}

type ViewCapabilities struct {
	CanInsert bool `json:"can_insert"`
	CanUpsert bool `json:"can_upsert"`
}

// GetTable by name. Panics if not found (for use in templates mostly).
func GetTable(tables []Table, name string) (tbl Table) {
	for _, t := range tables {
		if t.Name == name {
			return t
		}
	}

	panic(fmt.Sprintf("could not find table name: %s", name))
}

// GetColumn by name. Panics if not found (for use in templates mostly).
func (t Table) GetColumn(name string) (col Column) {
	for _, c := range t.Columns {
		if c.Name == name {
			return c
		}
	}

	panic(fmt.Sprintf("could not find column name: %s", name))
}

// CanLastInsertID checks the following:
// 1. Is there only one primary key?
// 2. Does the primary key column have a default value?
// 3. Is the primary key column type one of uintX/intX?
// If the above is all true, this table can use LastInsertId
func (t Table) CanLastInsertID() bool {
	if t.PKey == nil || len(t.PKey.Columns) != 1 {
		return false
	}

	col := t.GetColumn(t.PKey.Columns[0])
	if len(col.Default) == 0 {
		return false
	}

	switch col.Type {
	case "int", "int8", "int16", "int32", "int64", "uint", "uint8", "uint16", "uint32", "uint64":
	default:
		return false
	}

	return true
}

<<<<<<< HEAD
// return only the unique foreign tables of all FKeys
func (t Table) ForeignTables() map[string]bool {
	tableMap := make(map[string]bool)
	for _, fkey := range t.FKeys {
		tableMap[fkey.ForeignTable] = true
	}

	return tableMap
}

func (t Table) CanSoftDelete() bool {
=======
func (t Table) CanSoftDelete(deleteColumn string) bool {
	if deleteColumn == "" {
		deleteColumn = "deleted_at"
	}

>>>>>>> 2af0c047
	for _, column := range t.Columns {
		if column.Name == deleteColumn && column.Type == "null.Time" {
			return true
		}
	}
	return false
}

func TablesHaveNullableEnums(tables []Table) bool {
	for _, table := range tables {
		for _, col := range table.Columns {
			if col.Nullable &&
				(strings.HasPrefix(col.DBType, "enum.") || // postgresql
					strings.HasPrefix(col.DBType, "enum(")) { // mysql
				return true
			}
		}
	}
	return false
}<|MERGE_RESOLUTION|>--- conflicted
+++ resolved
@@ -77,7 +77,7 @@
 	return true
 }
 
-<<<<<<< HEAD
+
 // return only the unique foreign tables of all FKeys
 func (t Table) ForeignTables() map[string]bool {
 	tableMap := make(map[string]bool)
@@ -88,14 +88,12 @@
 	return tableMap
 }
 
-func (t Table) CanSoftDelete() bool {
-=======
+
 func (t Table) CanSoftDelete(deleteColumn string) bool {
 	if deleteColumn == "" {
 		deleteColumn = "deleted_at"
 	}
 
->>>>>>> 2af0c047
 	for _, column := range t.Columns {
 		if column.Name == deleteColumn && column.Type == "null.Time" {
 			return true
