--- conflicted
+++ resolved
@@ -1,15 +1,9 @@
 package mocks
 
 import (
-<<<<<<< HEAD
-	"github.com/razor-1/sqlboiler/v3/drivers"
-	"github.com/razor-1/sqlboiler/v3/importers"
-	"github.com/razor-1/sqlboiler/v3/strmangle"
-=======
-	"github.com/volatiletech/sqlboiler/v4/drivers"
-	"github.com/volatiletech/sqlboiler/v4/importers"
+	"github.com/razor-1/sqlboiler/v4/drivers"
+	"github.com/razor-1/sqlboiler/v4/importers"
 	"github.com/volatiletech/strmangle"
->>>>>>> b799bec0
 )
 
 func init() {
@@ -29,7 +23,6 @@
 	return importers.Collection{
 		BasedOnType: importers.Map{
 			"null.Int": {
-<<<<<<< HEAD
 				ThirdParty: importers.List{`"github.com/razor-1/null/v9"`},
 			},
 			"null.String": {
@@ -40,18 +33,6 @@
 			},
 			"null.Bytes": {
 				ThirdParty: importers.List{`"github.com/razor-1/null/v9"`},
-=======
-				ThirdParty: importers.List{`"github.com/volatiletech/null/v8"`},
-			},
-			"null.String": {
-				ThirdParty: importers.List{`"github.com/volatiletech/null/v8"`},
-			},
-			"null.Time": {
-				ThirdParty: importers.List{`"github.com/volatiletech/null/v8"`},
-			},
-			"null.Bytes": {
-				ThirdParty: importers.List{`"github.com/volatiletech/null/v8"`},
->>>>>>> b799bec0
 			},
 
 			"time.Time": {
