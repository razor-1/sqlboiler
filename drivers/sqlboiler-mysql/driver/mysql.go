package driver

import (
	"database/sql"
	"embed"
	"encoding/base64"
	"fmt"
	"io/fs"
	"strconv"
	"strings"

	"github.com/friendsofgo/errors"
	"github.com/go-sql-driver/mysql"
<<<<<<< HEAD
	"github.com/razor-1/sqlboiler/v4/drivers"
	"github.com/razor-1/sqlboiler/v4/importers"
=======
	"github.com/volatiletech/sqlboiler/v4/drivers"
	"github.com/volatiletech/sqlboiler/v4/importers"
	"github.com/volatiletech/strmangle"
>>>>>>> 2af0c047
)

//go:embed override
var templates embed.FS

func init() {
	drivers.RegisterFromInit("mysql", &MySQLDriver{})
}

// Assemble is more useful for calling into the library so you don't
// have to instantiate an empty type.
func Assemble(config drivers.Config) (dbinfo *drivers.DBInfo, err error) {
	driver := MySQLDriver{}
	return driver.Assemble(config)
}

// MySQLDriver holds the database connection string and a handle
// to the database connection.
type MySQLDriver struct {
	connStr        string
	conn           *sql.DB
	addEnumTypes   bool
	enumNullPrefix string
	tinyIntAsInt   bool
}

// Templates that should be added/overridden
func (MySQLDriver) Templates() (map[string]string, error) {
	tpls := make(map[string]string)
	fs.WalkDir(templates, "override", func(path string, d fs.DirEntry, err error) error {
		if err != nil {
			return err
		}

		if d.IsDir() {
			return nil
		}

		b, err := fs.ReadFile(templates, path)
		if err != nil {
			return err
		}
		tpls[strings.Replace(path, "override/", "", 1)] = base64.StdEncoding.EncodeToString(b)

		return nil
	})

	return tpls, nil
}

// Assemble all the information we need to provide back to the driver
func (m *MySQLDriver) Assemble(config drivers.Config) (dbinfo *drivers.DBInfo, err error) {
	defer func() {
		if r := recover(); r != nil && err == nil {
			dbinfo = nil
			err = r.(error)
		}
	}()

	user := config.MustString(drivers.ConfigUser)
	pass, _ := config.String(drivers.ConfigPass)
	dbname := config.MustString(drivers.ConfigDBName)
	host := config.MustString(drivers.ConfigHost)
	port := config.DefaultInt(drivers.ConfigPort, 3306)
	sslmode := config.DefaultString(drivers.ConfigSSLMode, "true")

	schema := dbname
	whitelist, _ := config.StringSlice(drivers.ConfigWhitelist)
	blacklist, _ := config.StringSlice(drivers.ConfigBlacklist)

	tinyIntAsIntIntf, ok := config["tinyint_as_int"]
	if ok {
		if b, ok := tinyIntAsIntIntf.(bool); ok {
			m.tinyIntAsInt = b
		}
	}

	m.addEnumTypes, _ = config[drivers.ConfigAddEnumTypes].(bool)
	m.enumNullPrefix = strmangle.TitleCase(config.DefaultString(drivers.ConfigEnumNullPrefix, "Null"))
	m.connStr = MySQLBuildQueryString(user, pass, dbname, host, port, sslmode)
	m.conn, err = sql.Open("mysql", m.connStr)
	if err != nil {
		return nil, errors.Wrap(err, "sqlboiler-mysql failed to connect to database")
	}

	defer func() {
		if e := m.conn.Close(); e != nil {
			dbinfo = nil
			err = e
		}
	}()

	dbinfo = &drivers.DBInfo{
		Dialect: drivers.Dialect{
			LQ: '`',
			RQ: '`',

			UseLastInsertID: true,
			UseSchema:       false,
		},
	}

	dbinfo.Tables, err = drivers.Tables(m, schema, whitelist, blacklist)
	if err != nil {
		return nil, err
	}

	return dbinfo, err
}

// MySQLBuildQueryString builds a query string for MySQL.
func MySQLBuildQueryString(user, pass, dbname, host string, port int, sslmode string) string {
	config := mysql.NewConfig()

	config.User = user
	if len(pass) != 0 {
		config.Passwd = pass
	}
	config.DBName = dbname
	config.Net = "tcp"
	config.Addr = host
	if port == 0 {
		port = 3306
	}
	config.Addr += ":" + strconv.Itoa(port)
	config.TLSConfig = sslmode

	// MySQL is a bad, and by default reads date/datetime into a []byte
	// instead of a time.Time. Tell it to stop being a bad.
	config.ParseTime = true

	return config.FormatDSN()
}

// TableNames connects to the mysql database and
// retrieves all table names from the information_schema where the
// table schema is public.
func (m *MySQLDriver) TableNames(schema string, whitelist, blacklist []string) ([]string, error) {
	var names []string

	query := fmt.Sprintf(`select table_name from information_schema.tables where table_schema = ? and table_type = 'BASE TABLE'`)
	args := []interface{}{schema}
	if len(whitelist) > 0 {
		tables := drivers.TablesFromList(whitelist)
		if len(tables) > 0 {
			query += fmt.Sprintf(" and table_name in (%s)", strings.Repeat(",?", len(tables))[1:])
			for _, w := range tables {
				args = append(args, w)
			}
		}
	} else if len(blacklist) > 0 {
		tables := drivers.TablesFromList(blacklist)
		if len(tables) > 0 {
			query += fmt.Sprintf(" and table_name not in (%s)", strings.Repeat(",?", len(tables))[1:])
			for _, b := range tables {
				args = append(args, b)
			}
		}
	}

	query += ` order by table_name;`

	rows, err := m.conn.Query(query, args...)

	if err != nil {
		return nil, err
	}

	defer rows.Close()
	for rows.Next() {
		var name string
		if err := rows.Scan(&name); err != nil {
			return nil, err
		}
		names = append(names, name)
	}

	return names, nil
}

// ViewNames connects to the postgres database and
// retrieves all view names from the information_schema where the
// view schema is schema. It uses a whitelist and blacklist.
func (m *MySQLDriver) ViewNames(schema string, whitelist, blacklist []string) ([]string, error) {
	var names []string

	query := `select table_name from information_schema.views where table_schema = ?`
	args := []interface{}{schema}
	if len(whitelist) > 0 {
		tables := drivers.TablesFromList(whitelist)
		if len(tables) > 0 {
			query += fmt.Sprintf(" and table_name in (%s)", strings.Repeat(",?", len(tables))[1:])
			for _, w := range tables {
				args = append(args, w)
			}
		}
	} else if len(blacklist) > 0 {
		tables := drivers.TablesFromList(blacklist)
		if len(tables) > 0 {
			query += fmt.Sprintf(" and table_name not in (%s)", strings.Repeat(",?", len(tables))[1:])
			for _, b := range tables {
				args = append(args, b)
			}
		}
	}

	query += ` order by table_name;`

	rows, err := m.conn.Query(query, args...)

	if err != nil {
		return nil, err
	}

	defer rows.Close()
	for rows.Next() {
		var name string
		if err := rows.Scan(&name); err != nil {
			return nil, err
		}

		names = append(names, name)
	}

	return names, nil
}

// ViewCapabilities return what actions are allowed for a view.
func (m *MySQLDriver) ViewCapabilities(schema, name string) (drivers.ViewCapabilities, error) {
	capabilities := drivers.ViewCapabilities{
		// No definite way to check if a view is insertable
		// See: https://dba.stackexchange.com/questions/285451/does-mysql-have-a-built-in-way-to-tell-whether-a-view-is-insertable-not-just-up?newreg=e6c571353a0948638bec10cf7f8c6f6f
		CanInsert: false,
		CanUpsert: false,
	}

	return capabilities, nil
}

func (m *MySQLDriver) ViewColumns(schema, tableName string, whitelist, blacklist []string) ([]drivers.Column, error) {
	return m.Columns(schema, tableName, whitelist, blacklist)
}

// Columns takes a table name and attempts to retrieve the table information
// from the database information_schema.columns. It retrieves the column names
// and column types and returns those as a []Column after TranslateColumnType()
// converts the SQL types to Go types, for example: "varchar" to "string"
func (m *MySQLDriver) Columns(schema, tableName string, whitelist, blacklist []string) ([]drivers.Column, error) {
	var columns []drivers.Column
	args := []interface{}{tableName, tableName, schema, schema, schema, schema, tableName, tableName, schema}

	query := `
	select
	c.column_name,
	c.column_type,
	c.column_comment,
	if(c.data_type = 'enum', c.column_type, c.data_type),
	if(extra = 'auto_increment','auto_increment',
		if(version() like '%MariaDB%' and c.column_default = 'NULL', '',
		if(version() like '%MariaDB%' and c.data_type in ('varchar','char','binary','date','datetime','time'),
			replace(substring(c.column_default,2,length(c.column_default)-2),'\'\'','\''),
				c.column_default))),
	c.is_nullable = 'YES',
	(c.extra = 'STORED GENERATED' OR c.extra = 'VIRTUAL GENERATED') is_generated,
		exists (
			select c.column_name
			from information_schema.table_constraints tc
			inner join information_schema.key_column_usage kcu
				on tc.constraint_name = kcu.constraint_name
			where tc.table_name = ? and kcu.table_name = ? and tc.table_schema = ? and kcu.table_schema = ? and
				c.column_name = kcu.column_name and
				(tc.constraint_type = 'PRIMARY KEY' or tc.constraint_type = 'UNIQUE') and
				(select count(*) from information_schema.key_column_usage where table_schema = ? and
				constraint_schema = ? and table_name = ? and constraint_name = tc.constraint_name) = 1
		) as is_unique
	from information_schema.columns as c
	where table_name = ? and table_schema = ?`

	if len(whitelist) > 0 {
		cols := drivers.ColumnsFromList(whitelist, tableName)
		if len(cols) > 0 {
			query += fmt.Sprintf(" and c.column_name in (%s)", strings.Repeat(",?", len(cols))[1:])
			for _, w := range cols {
				args = append(args, w)
			}
		}
	} else if len(blacklist) > 0 {
		cols := drivers.ColumnsFromList(blacklist, tableName)
		if len(cols) > 0 {
			query += fmt.Sprintf(" and c.column_name not in (%s)", strings.Repeat(",?", len(cols))[1:])
			for _, w := range cols {
				args = append(args, w)
			}
		}
	}

	query += ` order by c.ordinal_position;`

	rows, err := m.conn.Query(query, args...)
	if err != nil {
		return nil, err
	}
	defer rows.Close()

	for rows.Next() {
		var colName, colFullType, colComment, colType string
		var nullable, generated, unique bool
		var defaultValue *string
		if err := rows.Scan(&colName, &colFullType, &colComment, &colType, &defaultValue, &nullable, &generated, &unique); err != nil {
			return nil, errors.Wrapf(err, "unable to scan for table %s", tableName)
		}

		column := drivers.Column{
			Name:          colName,
			Comment:       colComment,
			FullDBType:    colFullType, // example: tinyint(1) instead of tinyint
			DBType:        colType,
			Nullable:      nullable,
			Unique:        unique,
			AutoGenerated: generated,
		}

		if defaultValue != nil {
			column.Default = *defaultValue
		}

		// A generated column technically has a default value
		if column.Default == "" && column.AutoGenerated {
			column.Default = "AUTO_GENERATED"
		}

		columns = append(columns, column)
	}

	return columns, nil
}

// PrimaryKeyInfo looks up the primary key for a table.
func (m *MySQLDriver) PrimaryKeyInfo(schema, tableName string) (*drivers.PrimaryKey, error) {
	pkey := &drivers.PrimaryKey{}
	var err error

	query := `
	select tc.constraint_name
	from information_schema.table_constraints as tc
	where tc.table_name = ? and tc.constraint_type = 'PRIMARY KEY' and tc.table_schema = ?;`

	row := m.conn.QueryRow(query, tableName, schema)
	if err = row.Scan(&pkey.Name); err != nil {
		if errors.Is(err, sql.ErrNoRows) {
			return nil, nil
		}
		return nil, err
	}

	queryColumns := `
	select kcu.column_name
	from   information_schema.key_column_usage as kcu
	where  table_name = ? and constraint_name = ? and table_schema = ?
	order by kcu.ordinal_position;`

	var rows *sql.Rows
	if rows, err = m.conn.Query(queryColumns, tableName, pkey.Name, schema); err != nil {
		return nil, err
	}
	defer rows.Close()

	var columns []string
	for rows.Next() {
		var column string

		err = rows.Scan(&column)
		if err != nil {
			return nil, err
		}

		columns = append(columns, column)
	}

	if err = rows.Err(); err != nil {
		return nil, err
	}

	pkey.Columns = columns

	return pkey, nil
}

// ForeignKeyInfo retrieves the foreign keys for a given table name.
func (m *MySQLDriver) ForeignKeyInfo(schema, tableName string) ([]drivers.ForeignKey, error) {
	var fkeys []drivers.ForeignKey

	query := `
	select constraint_name, table_name, column_name, referenced_table_name, referenced_column_name
	from information_schema.key_column_usage
	where table_schema = ? and referenced_table_schema = ? and table_name = ?
	order by constraint_name, table_name, column_name, referenced_table_name, referenced_column_name
	`

	var rows *sql.Rows
	var err error
	if rows, err = m.conn.Query(query, schema, schema, tableName); err != nil {
		return nil, err
	}

	for rows.Next() {
		var fkey drivers.ForeignKey
		var sourceTable string

		fkey.Table = tableName
		err = rows.Scan(&fkey.Name, &sourceTable, &fkey.Column, &fkey.ForeignTable, &fkey.ForeignColumn)
		if err != nil {
			return nil, err
		}

		fkeys = append(fkeys, fkey)
	}

	if err = rows.Err(); err != nil {
		return nil, err
	}

	return fkeys, nil
}

func (m *MySQLDriver) nullColumnType(dbType string, fullDBType string) string {
	unsigned := strings.Contains(fullDBType, "unsigned")
	var colType string
	switch dbType {
	case "tinyint":
		// map tinyint(1) to bool if TinyintAsBool is true
		if !m.tinyIntAsInt && fullDBType == "tinyint(1)" {
			colType = "null.Bool"
		} else if unsigned {
			colType = "null.Uint8"
		} else {
			colType = "null.Int8"
		}
	case "smallint":
		if unsigned {
			colType = "null.Uint16"
		} else {
			colType = "null.Int16"
		}
	case "mediumint":
		if unsigned {
			colType = "null.Uint32"
		} else {
			colType = "null.Int32"
		}
	case "int", "integer":
		if unsigned {
			colType = "null.Uint"
		} else {
			colType = "null.Int"
		}
	case "bigint":
		if unsigned {
			colType = "null.Uint64"
		} else {
			colType = "null.Int64"
		}
	case "float":
		colType = "null.Float32"
	case "double", "double precision", "real":
		colType = "null.Float64"
	case "boolean", "bool":
		colType = "null.Bool"
	case "date", "datetime", "timestamp":
		colType = "null.Time"
	case "binary", "varbinary", "tinyblob", "blob", "mediumblob", "longblob":
		colType = "null.Bytes"
	case "numeric", "decimal", "dec", "fixed":
		colType = "types.NullDecimal"
	case "json":
		colType = "null.JSON"
	default:
		colType = "null.String"
	}

	return colType
}

func (m *MySQLDriver) columnType(dbType string, fullDBType string) string {
	unsigned := strings.Contains(fullDBType, "unsigned")
	var colType string
	switch dbType {
	case "tinyint":
		// map tinyint(1) to bool if TinyintAsBool is true
		if !m.tinyIntAsInt && fullDBType == "tinyint(1)" {
			colType = "bool"
		} else if unsigned {
			colType = "uint8"
		} else {
			colType = "int8"
		}
	case "smallint":
		if unsigned {
			colType = "uint16"
		} else {
			colType = "int16"
		}
	case "mediumint":
		if unsigned {
			colType = "uint32"
		} else {
			colType = "int32"
		}
	case "int", "integer":
		if unsigned {
			colType = "uint"
		} else {
			colType = "int"
		}
	case "bigint":
		if unsigned {
			colType = "uint64"
		} else {
			colType = "int64"
		}
	case "float":
		colType = "float32"
	case "double", "double precision", "real":
		colType = "float64"
	case "boolean", "bool":
		colType = "bool"
	case "date", "datetime", "timestamp":
		colType = "time.Time"
	case "binary", "varbinary", "tinyblob", "blob", "mediumblob", "longblob":
		colType = "[]byte"
	case "numeric", "decimal", "dec", "fixed":
		colType = "types.Decimal"
	case "json":
		colType = "types.JSON"
	default:
		colType = "string"
	}

	return colType
}

// TranslateColumnType converts mysql database types to Go types, for example
// "varchar" to "string" and "bigint" to "int64". It returns this parsed data
// as a Column object.
<<<<<<< HEAD
func (m *MySQLDriver) TranslateColumnType(c drivers.Column) drivers.Column {
	if c.Nullable {
		c.Type = m.nullColumnType(c.DBType, c.FullDBType)
	} else {
		c.Type = m.columnType(c.DBType, c.FullDBType)
=======
// Deprecated: for MySQL enum types to be created properly TranslateTableColumnType method should be used instead.
func (m *MySQLDriver) TranslateColumnType(drivers.Column) drivers.Column {
	panic("TranslateTableColumnType should be called")
}

// TranslateTableColumnType converts mysql database types to Go types, for example
// "varchar" to "string" and "bigint" to "int64". It returns this parsed data
// as a Column object.
func (m *MySQLDriver) TranslateTableColumnType(c drivers.Column, tableName string) drivers.Column {
	unsigned := strings.Contains(c.FullDBType, "unsigned")
	if c.Nullable {
		switch c.DBType {
		case "tinyint":
			// map tinyint(1) to bool if TinyintAsBool is true
			if !m.tinyIntAsInt && c.FullDBType == "tinyint(1)" {
				c.Type = "null.Bool"
			} else if unsigned {
				c.Type = "null.Uint8"
			} else {
				c.Type = "null.Int8"
			}
		case "smallint":
			if unsigned {
				c.Type = "null.Uint16"
			} else {
				c.Type = "null.Int16"
			}
		case "mediumint":
			if unsigned {
				c.Type = "null.Uint32"
			} else {
				c.Type = "null.Int32"
			}
		case "int", "integer":
			if unsigned {
				c.Type = "null.Uint"
			} else {
				c.Type = "null.Int"
			}
		case "bigint":
			if unsigned {
				c.Type = "null.Uint64"
			} else {
				c.Type = "null.Int64"
			}
		case "float":
			c.Type = "null.Float32"
		case "double", "double precision", "real":
			c.Type = "null.Float64"
		case "boolean", "bool":
			c.Type = "null.Bool"
		case "date", "datetime", "timestamp":
			c.Type = "null.Time"
		case "binary", "varbinary", "tinyblob", "blob", "mediumblob", "longblob":
			c.Type = "null.Bytes"
		case "numeric", "decimal", "dec", "fixed":
			c.Type = "types.NullDecimal"
		case "json":
			c.Type = "null.JSON"
		default:
			if len(strmangle.ParseEnumVals(c.DBType)) > 0 && m.addEnumTypes {
				c.Type = strmangle.TitleCase(tableName) + m.enumNullPrefix + strmangle.TitleCase(c.Name)
			} else {
				c.Type = "null.String"
			}
		}
	} else {
		switch c.DBType {
		case "tinyint":
			// map tinyint(1) to bool if TinyintAsBool is true
			if !m.tinyIntAsInt && c.FullDBType == "tinyint(1)" {
				c.Type = "bool"
			} else if unsigned {
				c.Type = "uint8"
			} else {
				c.Type = "int8"
			}
		case "smallint":
			if unsigned {
				c.Type = "uint16"
			} else {
				c.Type = "int16"
			}
		case "mediumint":
			if unsigned {
				c.Type = "uint32"
			} else {
				c.Type = "int32"
			}
		case "int", "integer":
			if unsigned {
				c.Type = "uint"
			} else {
				c.Type = "int"
			}
		case "bigint":
			if unsigned {
				c.Type = "uint64"
			} else {
				c.Type = "int64"
			}
		case "float":
			c.Type = "float32"
		case "double", "double precision", "real":
			c.Type = "float64"
		case "boolean", "bool":
			c.Type = "bool"
		case "date", "datetime", "timestamp":
			c.Type = "time.Time"
		case "binary", "varbinary", "tinyblob", "blob", "mediumblob", "longblob":
			c.Type = "[]byte"
		case "numeric", "decimal", "dec", "fixed":
			c.Type = "types.Decimal"
		case "json":
			c.Type = "types.JSON"
		default:
			if len(strmangle.ParseEnumVals(c.DBType)) > 0 && m.addEnumTypes {
				c.Type = strmangle.TitleCase(tableName) + strmangle.TitleCase(c.Name)
			} else {
				c.Type = "string"
			}
		}
>>>>>>> 2af0c047
	}

	return c
}

// Imports returns important imports for the driver
func (MySQLDriver) Imports() (col importers.Collection, err error) {
	col.All = importers.Set{
		Standard: importers.List{
			`"strconv"`,
		},
	}

	col.Singleton = importers.Map{
		"mysql_upsert": {
			Standard: importers.List{
				`"fmt"`,
				`"strings"`,
			},
			ThirdParty: importers.List{
				`"github.com/volatiletech/strmangle"`,
				`"github.com/razor-1/sqlboiler/v4/drivers"`,
			},
		},
	}

	col.TestSingleton = importers.Map{
		"mysql_suites_test": {
			Standard: importers.List{
				`"testing"`,
			},
		},
		"mysql_main_test": {
			Standard: importers.List{
				`"bytes"`,
				`"database/sql"`,
				`"fmt"`,
				`"io"`,
				`"io/ioutil"`,
				`"os"`,
				`"os/exec"`,
				`"regexp"`,
				`"strings"`,
			},
			ThirdParty: importers.List{
				`"github.com/kat-co/vala"`,
				`"github.com/friendsofgo/errors"`,
				`"github.com/spf13/viper"`,
				`"github.com/razor-1/sqlboiler/v4/drivers/sqlboiler-mysql/driver"`,
				`"github.com/volatiletech/randomize"`,
				`_ "github.com/go-sql-driver/mysql"`,
			},
		},
	}

	col.BasedOnType = importers.Map{
		"null.Float32": {
			ThirdParty: importers.List{`"github.com/razor-1/null/v9"`},
		},
		"null.Float64": {
			ThirdParty: importers.List{`"github.com/razor-1/null/v9"`},
		},
		"null.Int": {
			ThirdParty: importers.List{`"github.com/razor-1/null/v9"`},
		},
		"null.Int8": {
			ThirdParty: importers.List{`"github.com/razor-1/null/v9"`},
		},
		"null.Int16": {
			ThirdParty: importers.List{`"github.com/razor-1/null/v9"`},
		},
		"null.Int32": {
			ThirdParty: importers.List{`"github.com/razor-1/null/v9"`},
		},
		"null.Int64": {
			ThirdParty: importers.List{`"github.com/razor-1/null/v9"`},
		},
		"null.Uint": {
			ThirdParty: importers.List{`"github.com/razor-1/null/v9"`},
		},
		"null.Uint8": {
			ThirdParty: importers.List{`"github.com/razor-1/null/v9"`},
		},
		"null.Uint16": {
			ThirdParty: importers.List{`"github.com/razor-1/null/v9"`},
		},
		"null.Uint32": {
			ThirdParty: importers.List{`"github.com/razor-1/null/v9"`},
		},
		"null.Uint64": {
			ThirdParty: importers.List{`"github.com/razor-1/null/v9"`},
		},
		"null.String": {
			ThirdParty: importers.List{`"github.com/razor-1/null/v9"`},
		},
		"null.Bool": {
			ThirdParty: importers.List{`"github.com/razor-1/null/v9"`},
		},
		"null.Time": {
			ThirdParty: importers.List{`"github.com/razor-1/null/v9"`},
		},
		"null.Bytes": {
			ThirdParty: importers.List{`"github.com/razor-1/null/v9"`},
		},
		"null.JSON": {
			ThirdParty: importers.List{`"github.com/razor-1/null/v9"`},
		},

		"time.Time": {
			Standard: importers.List{`"time"`},
		},
		"types.JSON": {
			ThirdParty: importers.List{`"github.com/razor-1/sqlboiler/v4/types"`},
		},
		"types.Decimal": {
			ThirdParty: importers.List{`"github.com/razor-1/sqlboiler/v4/types"`},
		},
		"types.NullDecimal": {
			ThirdParty: importers.List{`"github.com/razor-1/sqlboiler/v4/types"`},
		},
	}
	return col, err
}<|MERGE_RESOLUTION|>--- conflicted
+++ resolved
@@ -11,14 +11,9 @@
 
 	"github.com/friendsofgo/errors"
 	"github.com/go-sql-driver/mysql"
-<<<<<<< HEAD
 	"github.com/razor-1/sqlboiler/v4/drivers"
 	"github.com/razor-1/sqlboiler/v4/importers"
-=======
-	"github.com/volatiletech/sqlboiler/v4/drivers"
-	"github.com/volatiletech/sqlboiler/v4/importers"
 	"github.com/volatiletech/strmangle"
->>>>>>> 2af0c047
 )
 
 //go:embed override
@@ -444,132 +439,9 @@
 	return fkeys, nil
 }
 
-func (m *MySQLDriver) nullColumnType(dbType string, fullDBType string) string {
-	unsigned := strings.Contains(fullDBType, "unsigned")
-	var colType string
-	switch dbType {
-	case "tinyint":
-		// map tinyint(1) to bool if TinyintAsBool is true
-		if !m.tinyIntAsInt && fullDBType == "tinyint(1)" {
-			colType = "null.Bool"
-		} else if unsigned {
-			colType = "null.Uint8"
-		} else {
-			colType = "null.Int8"
-		}
-	case "smallint":
-		if unsigned {
-			colType = "null.Uint16"
-		} else {
-			colType = "null.Int16"
-		}
-	case "mediumint":
-		if unsigned {
-			colType = "null.Uint32"
-		} else {
-			colType = "null.Int32"
-		}
-	case "int", "integer":
-		if unsigned {
-			colType = "null.Uint"
-		} else {
-			colType = "null.Int"
-		}
-	case "bigint":
-		if unsigned {
-			colType = "null.Uint64"
-		} else {
-			colType = "null.Int64"
-		}
-	case "float":
-		colType = "null.Float32"
-	case "double", "double precision", "real":
-		colType = "null.Float64"
-	case "boolean", "bool":
-		colType = "null.Bool"
-	case "date", "datetime", "timestamp":
-		colType = "null.Time"
-	case "binary", "varbinary", "tinyblob", "blob", "mediumblob", "longblob":
-		colType = "null.Bytes"
-	case "numeric", "decimal", "dec", "fixed":
-		colType = "types.NullDecimal"
-	case "json":
-		colType = "null.JSON"
-	default:
-		colType = "null.String"
-	}
-
-	return colType
-}
-
-func (m *MySQLDriver) columnType(dbType string, fullDBType string) string {
-	unsigned := strings.Contains(fullDBType, "unsigned")
-	var colType string
-	switch dbType {
-	case "tinyint":
-		// map tinyint(1) to bool if TinyintAsBool is true
-		if !m.tinyIntAsInt && fullDBType == "tinyint(1)" {
-			colType = "bool"
-		} else if unsigned {
-			colType = "uint8"
-		} else {
-			colType = "int8"
-		}
-	case "smallint":
-		if unsigned {
-			colType = "uint16"
-		} else {
-			colType = "int16"
-		}
-	case "mediumint":
-		if unsigned {
-			colType = "uint32"
-		} else {
-			colType = "int32"
-		}
-	case "int", "integer":
-		if unsigned {
-			colType = "uint"
-		} else {
-			colType = "int"
-		}
-	case "bigint":
-		if unsigned {
-			colType = "uint64"
-		} else {
-			colType = "int64"
-		}
-	case "float":
-		colType = "float32"
-	case "double", "double precision", "real":
-		colType = "float64"
-	case "boolean", "bool":
-		colType = "bool"
-	case "date", "datetime", "timestamp":
-		colType = "time.Time"
-	case "binary", "varbinary", "tinyblob", "blob", "mediumblob", "longblob":
-		colType = "[]byte"
-	case "numeric", "decimal", "dec", "fixed":
-		colType = "types.Decimal"
-	case "json":
-		colType = "types.JSON"
-	default:
-		colType = "string"
-	}
-
-	return colType
-}
-
 // TranslateColumnType converts mysql database types to Go types, for example
 // "varchar" to "string" and "bigint" to "int64". It returns this parsed data
 // as a Column object.
-<<<<<<< HEAD
-func (m *MySQLDriver) TranslateColumnType(c drivers.Column) drivers.Column {
-	if c.Nullable {
-		c.Type = m.nullColumnType(c.DBType, c.FullDBType)
-	} else {
-		c.Type = m.columnType(c.DBType, c.FullDBType)
-=======
 // Deprecated: for MySQL enum types to be created properly TranslateTableColumnType method should be used instead.
 func (m *MySQLDriver) TranslateColumnType(drivers.Column) drivers.Column {
 	panic("TranslateTableColumnType should be called")
@@ -692,7 +564,6 @@
 				c.Type = "string"
 			}
 		}
->>>>>>> 2af0c047
 	}
 
 	return c
