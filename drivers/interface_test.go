--- conflicted
+++ resolved
@@ -3,11 +3,7 @@
 import (
 	"testing"
 
-<<<<<<< HEAD
-	"github.com/razor-1/sqlboiler/v3/strmangle"
-=======
 	"github.com/volatiletech/strmangle"
->>>>>>> b799bec0
 )
 
 type testMockDriver struct{}
